--- conflicted
+++ resolved
@@ -20,10 +20,7 @@
 	"math"
 	"time"
 
-<<<<<<< HEAD
-=======
 	"gvisor.dev/gvisor/pkg/sync"
->>>>>>> f9aa828b
 	"gvisor.dev/gvisor/pkg/tcpip/buffer"
 )
 
