// Copyright 2018 The gVisor Authors.
//
// Licensed under the Apache License, Version 2.0 (the "License");
// you may not use this file except in compliance with the License.
// You may obtain a copy of the License at
//
//     http://www.apache.org/licenses/LICENSE-2.0
//
// Unless required by applicable law or agreed to in writing, software
// distributed under the License is distributed on an "AS IS" BASIS,
// WITHOUT WARRANTIES OR CONDITIONS OF ANY KIND, either express or implied.
// See the License for the specific language governing permissions and
// limitations under the License.

// Package fragmentation contains the implementation of IP fragmentation.
// It is based on RFC 791 and RFC 815.
package fragmentation

import (
	"fmt"
	"log"
	"time"

<<<<<<< HEAD
=======
	"gvisor.dev/gvisor/pkg/sync"
>>>>>>> f9aa828b
	"gvisor.dev/gvisor/pkg/tcpip/buffer"
)

// DefaultReassembleTimeout is based on the linux stack: net.ipv4.ipfrag_time.
const DefaultReassembleTimeout = 30 * time.Second

// HighFragThreshold is the threshold at which we start trimming old
// fragmented packets. Linux uses a default value of 4 MB. See
// net.ipv4.ipfrag_high_thresh for more information.
const HighFragThreshold = 4 << 20 // 4MB

// LowFragThreshold is the threshold we reach to when we start dropping
// older fragmented packets. It's important that we keep enough room for newer
// packets to be re-assembled. Hence, this needs to be lower than
// HighFragThreshold enough. Linux uses a default value of 3 MB. See
// net.ipv4.ipfrag_low_thresh for more information.
const LowFragThreshold = 3 << 20 // 3MB

// Fragmentation is the main structure that other modules
// of the stack should use to implement IP Fragmentation.
type Fragmentation struct {
	mu           sync.Mutex
	highLimit    int
	lowLimit     int
	reassemblers map[uint32]*reassembler
	rList        reassemblerList
	size         int
	timeout      time.Duration
}

// NewFragmentation creates a new Fragmentation.
//
// highMemoryLimit specifies the limit on the memory consumed
// by the fragments stored by Fragmentation (overhead of internal data-structures
// is not accounted). Fragments are dropped when the limit is reached.
//
// lowMemoryLimit specifies the limit on which we will reach by dropping
// fragments after reaching highMemoryLimit.
//
// reassemblingTimeout specifies the maximum time allowed to reassemble a packet.
// Fragments are lazily evicted only when a new a packet with an
// already existing fragmentation-id arrives after the timeout.
func NewFragmentation(highMemoryLimit, lowMemoryLimit int, reassemblingTimeout time.Duration) *Fragmentation {
	if lowMemoryLimit >= highMemoryLimit {
		lowMemoryLimit = highMemoryLimit
	}

	if lowMemoryLimit < 0 {
		lowMemoryLimit = 0
	}

	return &Fragmentation{
		reassemblers: make(map[uint32]*reassembler),
		highLimit:    highMemoryLimit,
		lowLimit:     lowMemoryLimit,
		timeout:      reassemblingTimeout,
	}
}

// Process processes an incoming fragment belonging to an ID
// and returns a complete packet when all the packets belonging to that ID have been received.
func (f *Fragmentation) Process(id uint32, first, last uint16, more bool, vv buffer.VectorisedView) (buffer.VectorisedView, bool, error) {
	f.mu.Lock()
	r, ok := f.reassemblers[id]
	if ok && r.tooOld(f.timeout) {
		// This is very likely to be an id-collision or someone performing a slow-rate attack.
		f.release(r)
		ok = false
	}
	if !ok {
		r = newReassembler(id)
		f.reassemblers[id] = r
		f.rList.PushFront(r)
	}
	f.mu.Unlock()

	res, done, consumed, err := r.process(first, last, more, vv)
	if err != nil {
		// We probably got an invalid sequence of fragments. Just
		// discard the reassembler and move on.
		f.mu.Lock()
		f.release(r)
		f.mu.Unlock()
		return buffer.VectorisedView{}, false, fmt.Errorf("fragmentation processing error: %v", err)
	}
	f.mu.Lock()
	f.size += consumed
	if done {
		f.release(r)
	}
	// Evict reassemblers if we are consuming more memory than highLimit until
	// we reach lowLimit.
	if f.size > f.highLimit {
		for f.size > f.lowLimit {
			tail := f.rList.Back()
			if tail == nil {
				break
			}
			f.release(tail)
		}
	}
	f.mu.Unlock()
	return res, done, nil
}

func (f *Fragmentation) release(r *reassembler) {
	// Before releasing a fragment we need to check if r is already marked as done.
	// Otherwise, we would delete it twice.
	if r.checkDoneOrMark() {
		return
	}

	delete(f.reassemblers, r.id)
	f.rList.Remove(r)
	f.size -= r.size
	if f.size < 0 {
		log.Printf("memory counter < 0 (%d), this is an accounting bug that requires investigation", f.size)
		f.size = 0
	}
}<|MERGE_RESOLUTION|>--- conflicted
+++ resolved
@@ -21,10 +21,7 @@
 	"log"
 	"time"
 
-<<<<<<< HEAD
-=======
 	"gvisor.dev/gvisor/pkg/sync"
->>>>>>> f9aa828b
 	"gvisor.dev/gvisor/pkg/tcpip/buffer"
 )
 
