--- conflicted
+++ resolved
@@ -18,10 +18,7 @@
 	"encoding/binary"
 
 	"gvisor.dev/gvisor/pkg/tcpip"
-<<<<<<< HEAD
-=======
 	"gvisor.dev/gvisor/pkg/tcpip/buffer"
->>>>>>> f9aa828b
 )
 
 // ICMPv6 represents an ICMPv6 header stored in a byte array.
