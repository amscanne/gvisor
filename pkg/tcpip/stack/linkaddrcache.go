--- conflicted
+++ resolved
@@ -19,10 +19,7 @@
 	"time"
 
 	"gvisor.dev/gvisor/pkg/sleep"
-<<<<<<< HEAD
-=======
 	"gvisor.dev/gvisor/pkg/sync"
->>>>>>> f9aa828b
 	"gvisor.dev/gvisor/pkg/tcpip"
 )
 
