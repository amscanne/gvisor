// Copyright 2018 The gVisor Authors.
//
// Licensed under the Apache License, Version 2.0 (the "License");
// you may not use this file except in compliance with the License.
// You may obtain a copy of the License at
//
//     http://www.apache.org/licenses/LICENSE-2.0
//
// Unless required by applicable law or agreed to in writing, software
// distributed under the License is distributed on an "AS IS" BASIS,
// WITHOUT WARRANTIES OR CONDITIONS OF ANY KIND, either express or implied.
// See the License for the specific language governing permissions and
// limitations under the License.

// Package tcp contains the implementation of the TCP transport protocol. To use
// it in the networking stack, this package must be added to the project, and
// activated on the stack by passing tcp.NewProtocol() as one of the
// transport protocols when calling stack.New(). Then endpoints can be created
// by passing tcp.ProtocolNumber as the transport protocol number when calling
// Stack.NewEndpoint().
package tcp

import (
	"runtime"
	"strings"
<<<<<<< HEAD
	"sync"

=======
	"time"

	"gvisor.dev/gvisor/pkg/sync"
>>>>>>> f9aa828b
	"gvisor.dev/gvisor/pkg/tcpip"
	"gvisor.dev/gvisor/pkg/tcpip/buffer"
	"gvisor.dev/gvisor/pkg/tcpip/header"
	"gvisor.dev/gvisor/pkg/tcpip/seqnum"
	"gvisor.dev/gvisor/pkg/tcpip/stack"
	"gvisor.dev/gvisor/pkg/tcpip/transport/raw"
	"gvisor.dev/gvisor/pkg/waiter"
)

const (
	// ProtocolNumber is the tcp protocol number.
	ProtocolNumber = header.TCPProtocolNumber

	// MinBufferSize is the smallest size of a receive or send buffer.
	MinBufferSize = 4 << 10 // 4096 bytes.

	// DefaultSendBufferSize is the default size of the send buffer for
	// an endpoint.
	DefaultSendBufferSize = 1 << 20 // 1MB

	// DefaultReceiveBufferSize is the default size of the receive buffer
	// for an endpoint.
	DefaultReceiveBufferSize = 1 << 20 // 1MB

	// MaxBufferSize is the largest size a receive/send buffer can grow to.
	MaxBufferSize = 4 << 20 // 4MB

	// MaxUnprocessedSegments is the maximum number of unprocessed segments
	// that can be queued for a given endpoint.
	MaxUnprocessedSegments = 300

	// DefaultTCPLingerTimeout is the amount of time that sockets linger in
	// FIN_WAIT_2 state before being marked closed.
	DefaultTCPLingerTimeout = 60 * time.Second

	// DefaultTCPTimeWaitTimeout is the amount of time that sockets linger
	// in TIME_WAIT state before being marked closed.
	DefaultTCPTimeWaitTimeout = 60 * time.Second

	// DefaultSynRetries is the default value for the number of SYN retransmits
	// before a connect is aborted.
	DefaultSynRetries = 6
)

// SACKEnabled option can be used to enable SACK support in the TCP
// protocol. See: https://tools.ietf.org/html/rfc2018.
type SACKEnabled bool

// DelayEnabled option can be used to enable Nagle's algorithm in the TCP protocol.
type DelayEnabled bool

// SendBufferSizeOption allows the default, min and max send buffer sizes for
// TCP endpoints to be queried or configured.
type SendBufferSizeOption struct {
	Min     int
	Default int
	Max     int
}

// ReceiveBufferSizeOption allows the default, min and max receive buffer size
// for TCP endpoints to be queried or configured.
type ReceiveBufferSizeOption struct {
	Min     int
	Default int
	Max     int
}

const (
	ccReno  = "reno"
	ccCubic = "cubic"
)

// syncRcvdCounter tracks the number of endpoints in the SYN-RCVD state. The
// value is protected by a mutex so that we can increment only when it's
// guaranteed not to go above a threshold.
type synRcvdCounter struct {
	sync.Mutex
	value     uint64
	pending   sync.WaitGroup
	threshold uint64
}

// inc tries to increment the global number of endpoints in SYN-RCVD state. It
// succeeds if the increment doesn't make the count go beyond the threshold, and
// fails otherwise.
func (s *synRcvdCounter) inc() bool {
	s.Lock()
	defer s.Unlock()
	if s.value >= s.threshold {
		return false
	}

	s.pending.Add(1)
	s.value++

	return true
}

// dec atomically decrements the global number of endpoints in SYN-RCVD
// state. It must only be called if a previous call to inc succeeded.
func (s *synRcvdCounter) dec() {
	s.Lock()
	defer s.Unlock()
	s.value--
	s.pending.Done()
}

// synCookiesInUse returns true if the synRcvdCount is greater than
// SynRcvdCountThreshold.
func (s *synRcvdCounter) synCookiesInUse() bool {
	s.Lock()
	defer s.Unlock()
	return s.value >= s.threshold
}

// SetThreshold sets synRcvdCounter.Threshold to ths new threshold.
func (s *synRcvdCounter) SetThreshold(threshold uint64) {
	s.Lock()
	defer s.Unlock()
	s.threshold = threshold
}

// Threshold returns the current value of synRcvdCounter.Threhsold.
func (s *synRcvdCounter) Threshold() uint64 {
	s.Lock()
	defer s.Unlock()
	return s.threshold
}

type protocol struct {
	mu                         sync.RWMutex
	sackEnabled                bool
	delayEnabled               bool
	sendBufferSize             SendBufferSizeOption
	recvBufferSize             ReceiveBufferSizeOption
	congestionControl          string
	availableCongestionControl []string
	moderateReceiveBuffer      bool
	tcpLingerTimeout           time.Duration
	tcpTimeWaitTimeout         time.Duration
	minRTO                     time.Duration
	maxRTO                     time.Duration
	maxRetries                 uint32
	synRcvdCount               synRcvdCounter
	synRetries                 uint8
	dispatcher                 *dispatcher
}

// Number returns the tcp protocol number.
func (*protocol) Number() tcpip.TransportProtocolNumber {
	return ProtocolNumber
}

// NewEndpoint creates a new tcp endpoint.
func (p *protocol) NewEndpoint(stack *stack.Stack, netProto tcpip.NetworkProtocolNumber, waiterQueue *waiter.Queue) (tcpip.Endpoint, *tcpip.Error) {
	return newEndpoint(stack, netProto, waiterQueue), nil
}

// NewRawEndpoint creates a new raw TCP endpoint. Raw TCP sockets are currently
// unsupported. It implements stack.TransportProtocol.NewRawEndpoint.
func (p *protocol) NewRawEndpoint(stack *stack.Stack, netProto tcpip.NetworkProtocolNumber, waiterQueue *waiter.Queue) (tcpip.Endpoint, *tcpip.Error) {
	return raw.NewEndpoint(stack, netProto, header.TCPProtocolNumber, waiterQueue)
}

// MinimumPacketSize returns the minimum valid tcp packet size.
func (*protocol) MinimumPacketSize() int {
	return header.TCPMinimumSize
}

// ParsePorts returns the source and destination ports stored in the given tcp
// packet.
func (*protocol) ParsePorts(v buffer.View) (src, dst uint16, err *tcpip.Error) {
	h := header.TCP(v)
	return h.SourcePort(), h.DestinationPort(), nil
}

// QueuePacket queues packets targeted at an endpoint after hashing the packet
// to a specific processing queue. Each queue is serviced by its own processor
// goroutine which is responsible for dequeuing and doing full TCP dispatch of
// the packet.
func (p *protocol) QueuePacket(r *stack.Route, ep stack.TransportEndpoint, id stack.TransportEndpointID, pkt stack.PacketBuffer) {
	p.dispatcher.queuePacket(r, ep, id, pkt)
}

// HandleUnknownDestinationPacket handles packets targeted at this protocol but
// that don't match any existing endpoint.
//
// RFC 793, page 36, states that "If the connection does not exist (CLOSED) then
// a reset is sent in response to any incoming segment except another reset. In
// particular, SYNs addressed to a non-existent connection are rejected by this
// means."
func (*protocol) HandleUnknownDestinationPacket(r *stack.Route, id stack.TransportEndpointID, pkt stack.PacketBuffer) bool {
	s := newSegment(r, id, pkt)
	defer s.decRef()

	if !s.parse() || !s.csumValid {
		return false
	}

	// There's nothing to do if this is already a reset packet.
	if s.flagIsSet(header.TCPFlagRst) {
		return true
	}

	replyWithReset(s, stack.DefaultTOS, s.route.DefaultTTL())
	return true
}

// replyWithReset replies to the given segment with a reset segment.
func replyWithReset(s *segment, tos, ttl uint8) {
	// Get the seqnum from the packet if the ack flag is set.
	seq := seqnum.Value(0)
	ack := seqnum.Value(0)
	flags := byte(header.TCPFlagRst)
	// As per RFC 793 page 35 (Reset Generation)
	//   1.  If the connection does not exist (CLOSED) then a reset is sent
	//   in response to any incoming segment except another reset.  In
	//   particular, SYNs addressed to a non-existent connection are rejected
	//   by this means.

	//   If the incoming segment has an ACK field, the reset takes its
	//   sequence number from the ACK field of the segment, otherwise the
	//   reset has sequence number zero and the ACK field is set to the sum
	//   of the sequence number and segment length of the incoming segment.
	//   The connection remains in the CLOSED state.
	if s.flagIsSet(header.TCPFlagAck) {
		seq = s.ackNumber
	} else {
		flags |= header.TCPFlagAck
		ack = s.sequenceNumber.Add(s.logicalLen())
	}
	sendTCP(&s.route, tcpFields{
		id:     s.id,
		ttl:    ttl,
		tos:    tos,
		flags:  flags,
		seq:    seq,
		ack:    ack,
		rcvWnd: 0,
	}, buffer.VectorisedView{}, nil /* gso */, nil /* PacketOwner */)
}

// SetOption implements stack.TransportProtocol.SetOption.
func (p *protocol) SetOption(option interface{}) *tcpip.Error {
	switch v := option.(type) {
	case SACKEnabled:
		p.mu.Lock()
		p.sackEnabled = bool(v)
		p.mu.Unlock()
		return nil

	case DelayEnabled:
		p.mu.Lock()
		p.delayEnabled = bool(v)
		p.mu.Unlock()
		return nil

	case SendBufferSizeOption:
		if v.Min <= 0 || v.Default < v.Min || v.Default > v.Max {
			return tcpip.ErrInvalidOptionValue
		}
		p.mu.Lock()
		p.sendBufferSize = v
		p.mu.Unlock()
		return nil

	case ReceiveBufferSizeOption:
		if v.Min <= 0 || v.Default < v.Min || v.Default > v.Max {
			return tcpip.ErrInvalidOptionValue
		}
		p.mu.Lock()
		p.recvBufferSize = v
		p.mu.Unlock()
		return nil

	case tcpip.CongestionControlOption:
		for _, c := range p.availableCongestionControl {
			if string(v) == c {
				p.mu.Lock()
				p.congestionControl = string(v)
				p.mu.Unlock()
				return nil
			}
		}
		// linux returns ENOENT when an invalid congestion control
		// is specified.
		return tcpip.ErrNoSuchFile

	case tcpip.ModerateReceiveBufferOption:
		p.mu.Lock()
		p.moderateReceiveBuffer = bool(v)
		p.mu.Unlock()
		return nil

	case tcpip.TCPLingerTimeoutOption:
		if v < 0 {
			v = 0
		}
		p.mu.Lock()
		p.tcpLingerTimeout = time.Duration(v)
		p.mu.Unlock()
		return nil

	case tcpip.TCPTimeWaitTimeoutOption:
		if v < 0 {
			v = 0
		}
		p.mu.Lock()
		p.tcpTimeWaitTimeout = time.Duration(v)
		p.mu.Unlock()
		return nil

	case tcpip.TCPMinRTOOption:
		if v < 0 {
			v = tcpip.TCPMinRTOOption(MinRTO)
		}
		p.mu.Lock()
		p.minRTO = time.Duration(v)
		p.mu.Unlock()
		return nil

	case tcpip.TCPMaxRTOOption:
		if v < 0 {
			v = tcpip.TCPMaxRTOOption(MaxRTO)
		}
		p.mu.Lock()
		p.maxRTO = time.Duration(v)
		p.mu.Unlock()
		return nil

	case tcpip.TCPMaxRetriesOption:
		p.mu.Lock()
		p.maxRetries = uint32(v)
		p.mu.Unlock()
		return nil

	case tcpip.TCPSynRcvdCountThresholdOption:
		p.mu.Lock()
		p.synRcvdCount.SetThreshold(uint64(v))
		p.mu.Unlock()
		return nil

	case tcpip.TCPSynRetriesOption:
		if v < 1 || v > 255 {
			return tcpip.ErrInvalidOptionValue
		}
		p.mu.Lock()
		p.synRetries = uint8(v)
		p.mu.Unlock()
		return nil

	default:
		return tcpip.ErrUnknownProtocolOption
	}
}

// Option implements stack.TransportProtocol.Option.
func (p *protocol) Option(option interface{}) *tcpip.Error {
	switch v := option.(type) {
	case *SACKEnabled:
		p.mu.RLock()
		*v = SACKEnabled(p.sackEnabled)
		p.mu.RUnlock()
		return nil

	case *DelayEnabled:
		p.mu.RLock()
		*v = DelayEnabled(p.delayEnabled)
		p.mu.RUnlock()
		return nil

	case *SendBufferSizeOption:
		p.mu.RLock()
		*v = p.sendBufferSize
		p.mu.RUnlock()
		return nil

	case *ReceiveBufferSizeOption:
		p.mu.RLock()
		*v = p.recvBufferSize
		p.mu.RUnlock()
		return nil

	case *tcpip.CongestionControlOption:
		p.mu.RLock()
		*v = tcpip.CongestionControlOption(p.congestionControl)
		p.mu.RUnlock()
		return nil

	case *tcpip.AvailableCongestionControlOption:
		p.mu.RLock()
		*v = tcpip.AvailableCongestionControlOption(strings.Join(p.availableCongestionControl, " "))
		p.mu.RUnlock()
		return nil

	case *tcpip.ModerateReceiveBufferOption:
		p.mu.RLock()
		*v = tcpip.ModerateReceiveBufferOption(p.moderateReceiveBuffer)
		p.mu.RUnlock()
		return nil

	case *tcpip.TCPLingerTimeoutOption:
		p.mu.RLock()
		*v = tcpip.TCPLingerTimeoutOption(p.tcpLingerTimeout)
		p.mu.RUnlock()
		return nil

	case *tcpip.TCPTimeWaitTimeoutOption:
		p.mu.RLock()
		*v = tcpip.TCPTimeWaitTimeoutOption(p.tcpTimeWaitTimeout)
		p.mu.RUnlock()
		return nil

	case *tcpip.TCPMinRTOOption:
		p.mu.RLock()
		*v = tcpip.TCPMinRTOOption(p.minRTO)
		p.mu.RUnlock()
		return nil

	case *tcpip.TCPMaxRTOOption:
		p.mu.RLock()
		*v = tcpip.TCPMaxRTOOption(p.maxRTO)
		p.mu.RUnlock()
		return nil

	case *tcpip.TCPMaxRetriesOption:
		p.mu.RLock()
		*v = tcpip.TCPMaxRetriesOption(p.maxRetries)
		p.mu.RUnlock()
		return nil

	case *tcpip.TCPSynRcvdCountThresholdOption:
		p.mu.RLock()
		*v = tcpip.TCPSynRcvdCountThresholdOption(p.synRcvdCount.Threshold())
		p.mu.RUnlock()
		return nil

	case *tcpip.TCPSynRetriesOption:
		p.mu.RLock()
		*v = tcpip.TCPSynRetriesOption(p.synRetries)
		p.mu.RUnlock()
		return nil

	default:
		return tcpip.ErrUnknownProtocolOption
	}
}

// Close implements stack.TransportProtocol.Close.
func (p *protocol) Close() {
	p.dispatcher.close()
}

// Wait implements stack.TransportProtocol.Wait.
func (p *protocol) Wait() {
	p.dispatcher.wait()
}

// SynRcvdCounter returns a reference to the synRcvdCount for this protocol
// instance.
func (p *protocol) SynRcvdCounter() *synRcvdCounter {
	return &p.synRcvdCount
}

// NewProtocol returns a TCP transport protocol.
func NewProtocol() stack.TransportProtocol {
	return &protocol{
		sendBufferSize:             SendBufferSizeOption{MinBufferSize, DefaultSendBufferSize, MaxBufferSize},
		recvBufferSize:             ReceiveBufferSizeOption{MinBufferSize, DefaultReceiveBufferSize, MaxBufferSize},
		congestionControl:          ccReno,
		availableCongestionControl: []string{ccReno, ccCubic},
		tcpLingerTimeout:           DefaultTCPLingerTimeout,
		tcpTimeWaitTimeout:         DefaultTCPTimeWaitTimeout,
		synRcvdCount:               synRcvdCounter{threshold: SynRcvdCountThreshold},
		dispatcher:                 newDispatcher(runtime.GOMAXPROCS(0)),
		synRetries:                 DefaultSynRetries,
		minRTO:                     MinRTO,
		maxRTO:                     MaxRTO,
		maxRetries:                 MaxRetries,
	}
}<|MERGE_RESOLUTION|>--- conflicted
+++ resolved
@@ -23,14 +23,9 @@
 import (
 	"runtime"
 	"strings"
-<<<<<<< HEAD
-	"sync"
-
-=======
 	"time"
 
 	"gvisor.dev/gvisor/pkg/sync"
->>>>>>> f9aa828b
 	"gvisor.dev/gvisor/pkg/tcpip"
 	"gvisor.dev/gvisor/pkg/tcpip/buffer"
 	"gvisor.dev/gvisor/pkg/tcpip/header"
