--- conflicted
+++ resolved
@@ -22,10 +22,7 @@
 	"syscall"
 	"unsafe"
 
-<<<<<<< HEAD
-=======
 	"golang.org/x/sys/unix"
->>>>>>> f9aa828b
 	"gvisor.dev/gvisor/pkg/tcpip"
 )
 
