--- conflicted
+++ resolved
@@ -17,11 +17,7 @@
 import (
 	"fmt"
 
-<<<<<<< HEAD
-	"gvisor.dev/gvisor/pkg/sentry/context"
-=======
 	"gvisor.dev/gvisor/pkg/context"
->>>>>>> f9aa828b
 )
 
 // InvalidateUnsavable invokes memmap.Mappable.InvalidateUnsavable on all
