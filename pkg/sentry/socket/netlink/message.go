// Copyright 2018 The gVisor Authors.
//
// Licensed under the Apache License, Version 2.0 (the "License");
// you may not use this file except in compliance with the License.
// You may obtain a copy of the License at
//
//     http://www.apache.org/licenses/LICENSE-2.0
//
// Unless required by applicable law or agreed to in writing, software
// distributed under the License is distributed on an "AS IS" BASIS,
// WITHOUT WARRANTIES OR CONDITIONS OF ANY KIND, either express or implied.
// See the License for the specific language governing permissions and
// limitations under the License.

package netlink

import (
	"fmt"
	"math"

	"gvisor.dev/gvisor/pkg/abi/linux"
	"gvisor.dev/gvisor/pkg/binary"
<<<<<<< HEAD
	"gvisor.dev/gvisor/pkg/sentry/usermem"
=======
	"gvisor.dev/gvisor/pkg/usermem"
>>>>>>> f9aa828b
)

// alignPad returns the length of padding required for alignment.
//
// Preconditions: align is a power of two.
func alignPad(length int, align uint) int {
	return binary.AlignUp(length, align) - length
}

// Message contains a complete serialized netlink message.
type Message struct {
	hdr linux.NetlinkMessageHeader
	buf []byte
}

// NewMessage creates a new Message containing the passed header.
//
// The header length will be updated by Finalize.
func NewMessage(hdr linux.NetlinkMessageHeader) *Message {
	return &Message{
		hdr: hdr,
		buf: binary.Marshal(nil, usermem.ByteOrder, hdr),
	}
}

// ParseMessage parses the first message seen at buf, returning the rest of the
// buffer. If message is malformed, ok of false is returned. For last message,
// padding check is loose, if there isn't enought padding, whole buf is consumed
// and ok is set to true.
func ParseMessage(buf []byte) (msg *Message, rest []byte, ok bool) {
	b := BytesView(buf)

	hdrBytes, ok := b.Extract(linux.NetlinkMessageHeaderSize)
	if !ok {
		return
	}
	var hdr linux.NetlinkMessageHeader
	binary.Unmarshal(hdrBytes, usermem.ByteOrder, &hdr)

	// Msg portion.
	totalMsgLen := int(hdr.Length)
	_, ok = b.Extract(totalMsgLen - linux.NetlinkMessageHeaderSize)
	if !ok {
		return
	}

	// Padding.
	numPad := alignPad(totalMsgLen, linux.NLMSG_ALIGNTO)
	// Linux permits the last message not being aligned, just consume all of it.
	// Ref: net/netlink/af_netlink.c:netlink_rcv_skb
	if numPad > len(b) {
		numPad = len(b)
	}
	_, ok = b.Extract(numPad)
	if !ok {
		return
	}

	return &Message{
		hdr: hdr,
		buf: buf[:totalMsgLen],
	}, []byte(b), true
}

// Header returns the header of this message.
func (m *Message) Header() linux.NetlinkMessageHeader {
	return m.hdr
}

// GetData unmarshals the payload message header from this netlink message, and
// returns the attributes portion.
func (m *Message) GetData(msg interface{}) (AttrsView, bool) {
	b := BytesView(m.buf)

	_, ok := b.Extract(linux.NetlinkMessageHeaderSize)
	if !ok {
		return nil, false
	}

	size := int(binary.Size(msg))
	msgBytes, ok := b.Extract(size)
	if !ok {
		return nil, false
	}
	binary.Unmarshal(msgBytes, usermem.ByteOrder, msg)

	numPad := alignPad(linux.NetlinkMessageHeaderSize+size, linux.NLMSG_ALIGNTO)
	// Linux permits the last message not being aligned, just consume all of it.
	// Ref: net/netlink/af_netlink.c:netlink_rcv_skb
	if numPad > len(b) {
		numPad = len(b)
	}
	_, ok = b.Extract(numPad)
	if !ok {
		return nil, false
	}

	return AttrsView(b), true
}

// Finalize returns the []byte containing the entire message, with the total
// length set in the message header. The Message must not be modified after
// calling Finalize.
func (m *Message) Finalize() []byte {
	// Update length, which is the first 4 bytes of the header.
	usermem.ByteOrder.PutUint32(m.buf, uint32(len(m.buf)))

	// Align the message. Note that the message length in the header (set
	// above) is the useful length of the message, not the total aligned
	// length. See net/netlink/af_netlink.c:__nlmsg_put.
	aligned := binary.AlignUp(len(m.buf), linux.NLMSG_ALIGNTO)
	m.putZeros(aligned - len(m.buf))
	return m.buf
}

// putZeros adds n zeros to the message.
func (m *Message) putZeros(n int) {
	for n > 0 {
		m.buf = append(m.buf, 0)
		n--
	}
}

// Put serializes v into the message.
func (m *Message) Put(v interface{}) {
	m.buf = binary.Marshal(m.buf, usermem.ByteOrder, v)
}

// PutAttr adds v to the message as a netlink attribute.
//
// Preconditions: The serialized attribute (linux.NetlinkAttrHeaderSize +
// binary.Size(v) fits in math.MaxUint16 bytes.
func (m *Message) PutAttr(atype uint16, v interface{}) {
	l := linux.NetlinkAttrHeaderSize + int(binary.Size(v))
	if l > math.MaxUint16 {
		panic(fmt.Sprintf("attribute too large: %d", l))
	}

	m.Put(linux.NetlinkAttrHeader{
		Type:   atype,
		Length: uint16(l),
	})
	m.Put(v)

	// Align the attribute.
	aligned := binary.AlignUp(l, linux.NLA_ALIGNTO)
	m.putZeros(aligned - l)
}

// PutAttrString adds s to the message as a netlink attribute.
func (m *Message) PutAttrString(atype uint16, s string) {
	l := linux.NetlinkAttrHeaderSize + len(s) + 1
	m.Put(linux.NetlinkAttrHeader{
		Type:   atype,
		Length: uint16(l),
	})

	// String + NUL-termination.
	m.Put([]byte(s))
	m.putZeros(1)

	// Align the attribute.
	aligned := binary.AlignUp(l, linux.NLA_ALIGNTO)
	m.putZeros(aligned - l)
}

// MessageSet contains a series of netlink messages.
type MessageSet struct {
	// Multi indicates that this a multi-part message, to be terminated by
	// NLMSG_DONE. NLMSG_DONE is sent even if the set contains only one
	// Message.
	//
	// If Multi is set, all added messages will have NLM_F_MULTI set.
	Multi bool

	// PortID is the destination port for all messages.
	PortID int32

	// Seq is the sequence counter for all messages in the set.
	Seq uint32

	// Messages contains the messages in the set.
	Messages []*Message
}

// NewMessageSet creates a new MessageSet.
//
// portID is the destination port to set as PortID in all messages.
//
// seq is the sequence counter to set as seq in all messages in the set.
func NewMessageSet(portID int32, seq uint32) *MessageSet {
	return &MessageSet{
		PortID: portID,
		Seq:    seq,
	}
}

// AddMessage adds a new message to the set and returns it for further
// additions.
//
// The passed header will have Seq, PortID and the multi flag set
// automatically.
func (ms *MessageSet) AddMessage(hdr linux.NetlinkMessageHeader) *Message {
	hdr.Seq = ms.Seq
	hdr.PortID = uint32(ms.PortID)
	if ms.Multi {
		hdr.Flags |= linux.NLM_F_MULTI
	}

	m := NewMessage(hdr)
	ms.Messages = append(ms.Messages, m)
	return m
}

// AttrsView is a view into the attributes portion of a netlink message.
type AttrsView []byte

// Empty returns whether there is no attribute left in v.
func (v AttrsView) Empty() bool {
	return len(v) == 0
}

// ParseFirst parses first netlink attribute at the beginning of v.
func (v AttrsView) ParseFirst() (hdr linux.NetlinkAttrHeader, value []byte, rest AttrsView, ok bool) {
	b := BytesView(v)

	hdrBytes, ok := b.Extract(linux.NetlinkAttrHeaderSize)
	if !ok {
		return
	}
	binary.Unmarshal(hdrBytes, usermem.ByteOrder, &hdr)

	value, ok = b.Extract(int(hdr.Length) - linux.NetlinkAttrHeaderSize)
	if !ok {
		return
	}

	_, ok = b.Extract(alignPad(int(hdr.Length), linux.NLA_ALIGNTO))
	if !ok {
		return
	}

	return hdr, value, AttrsView(b), ok
}

// BytesView supports extracting data from a byte slice with bounds checking.
type BytesView []byte

// Extract removes the first n bytes from v and returns it. If n is out of
// bounds, it returns false.
func (v *BytesView) Extract(n int) ([]byte, bool) {
	if n < 0 || n > len(*v) {
		return nil, false
	}
	extracted := (*v)[:n]
	*v = (*v)[n:]
	return extracted, true
}<|MERGE_RESOLUTION|>--- conflicted
+++ resolved
@@ -20,11 +20,7 @@
 
 	"gvisor.dev/gvisor/pkg/abi/linux"
 	"gvisor.dev/gvisor/pkg/binary"
-<<<<<<< HEAD
-	"gvisor.dev/gvisor/pkg/sentry/usermem"
-=======
 	"gvisor.dev/gvisor/pkg/usermem"
->>>>>>> f9aa828b
 )
 
 // alignPad returns the length of padding required for alignment.
