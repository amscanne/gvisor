--- conflicted
+++ resolved
@@ -17,11 +17,7 @@
 import (
 	"unsafe"
 
-<<<<<<< HEAD
-	"gvisor.dev/gvisor/pkg/sentry/usermem"
-=======
 	"gvisor.dev/gvisor/pkg/usermem"
->>>>>>> f9aa828b
 )
 
 // newAlignedPTEs returns a set of aligned PTEs.
