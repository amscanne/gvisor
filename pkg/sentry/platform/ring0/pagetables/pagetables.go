// Copyright 2018 The gVisor Authors.
//
// Licensed under the Apache License, Version 2.0 (the "License");
// you may not use this file except in compliance with the License.
// You may obtain a copy of the License at
//
//     http://www.apache.org/licenses/LICENSE-2.0
//
// Unless required by applicable law or agreed to in writing, software
// distributed under the License is distributed on an "AS IS" BASIS,
// WITHOUT WARRANTIES OR CONDITIONS OF ANY KIND, either express or implied.
// See the License for the specific language governing permissions and
// limitations under the License.

// Package pagetables provides a generic implementation of pagetables.
//
// The core functions must be safe to call from a nosplit context. Furthermore,
// this pagetables implementation goes to lengths to ensure that all functions
// are free from runtime allocation. Calls to NewPTEs/FreePTEs may be made
// during walks, but these can be cached elsewhere if required.
package pagetables

import (
<<<<<<< HEAD
	"gvisor.dev/gvisor/pkg/sentry/usermem"
=======
	"gvisor.dev/gvisor/pkg/usermem"
>>>>>>> f9aa828b
)

// PageTables is a set of page tables.
type PageTables struct {
	// Allocator is used to allocate nodes.
	Allocator Allocator

	// root is the pagetable root.
	root *PTEs

	// rootPhysical is the cached physical address of the root.
	//
	// This is saved only to prevent constant translation.
	rootPhysical uintptr

	// archPageTables includes architecture-specific features.
	archPageTables
}

// New returns new PageTables.
func New(a Allocator) *PageTables {
	p := new(PageTables)
	p.Init(a)
	return p
}

// mapVisitor is used for map.
type mapVisitor struct {
	target   uintptr // Input.
	physical uintptr // Input.
	opts     MapOpts // Input.
	prev     bool    // Output.
}

// visit is used for map.
//
//go:nosplit
func (v *mapVisitor) visit(start uintptr, pte *PTE, align uintptr) {
	p := v.physical + (start - uintptr(v.target))
	if pte.Valid() && (pte.Address() != p || pte.Opts() != v.opts) {
		v.prev = true
	}
	if p&align != 0 {
		// We will install entries at a smaller granulaity if we don't
		// install a valid entry here, however we must zap any existing
		// entry to ensure this happens.
		pte.Clear()
		return
	}
	pte.Set(p, v.opts)
}

//go:nosplit
func (*mapVisitor) requiresAlloc() bool { return true }

//go:nosplit
func (*mapVisitor) requiresSplit() bool { return true }

// Map installs a mapping with the given physical address.
//
// True is returned iff there was a previous mapping in the range.
//
// Precondition: addr & length must be page-aligned, their sum must not overflow.
//
//go:nosplit
func (p *PageTables) Map(addr usermem.Addr, length uintptr, opts MapOpts, physical uintptr) bool {
	if !opts.AccessType.Any() {
		return p.Unmap(addr, length)
	}
	w := mapWalker{
		pageTables: p,
		visitor: mapVisitor{
			target:   uintptr(addr),
			physical: physical,
			opts:     opts,
		},
	}
	w.iterateRange(uintptr(addr), uintptr(addr)+length)
	return w.visitor.prev
}

// unmapVisitor is used for unmap.
type unmapVisitor struct {
	count int
}

//go:nosplit
func (*unmapVisitor) requiresAlloc() bool { return false }

//go:nosplit
func (*unmapVisitor) requiresSplit() bool { return true }

// visit unmaps the given entry.
//
//go:nosplit
func (v *unmapVisitor) visit(start uintptr, pte *PTE, align uintptr) {
	pte.Clear()
	v.count++
}

// Unmap unmaps the given range.
//
// True is returned iff there was a previous mapping in the range.
//
// Precondition: addr & length must be page-aligned.
//
//go:nosplit
func (p *PageTables) Unmap(addr usermem.Addr, length uintptr) bool {
	w := unmapWalker{
		pageTables: p,
		visitor: unmapVisitor{
			count: 0,
		},
	}
	w.iterateRange(uintptr(addr), uintptr(addr)+length)
	return w.visitor.count > 0
}

// emptyVisitor is used for emptiness checks.
type emptyVisitor struct {
	count int
}

//go:nosplit
func (*emptyVisitor) requiresAlloc() bool { return false }

//go:nosplit
func (*emptyVisitor) requiresSplit() bool { return false }

// visit unmaps the given entry.
//
//go:nosplit
func (v *emptyVisitor) visit(start uintptr, pte *PTE, align uintptr) {
	v.count++
}

// IsEmpty checks if the given range is empty.
//
// Precondition: addr & length must be page-aligned.
//
//go:nosplit
func (p *PageTables) IsEmpty(addr usermem.Addr, length uintptr) bool {
	w := emptyWalker{
		pageTables: p,
	}
	w.iterateRange(uintptr(addr), uintptr(addr)+length)
	return w.visitor.count == 0
}

// lookupVisitor is used for lookup.
type lookupVisitor struct {
	target   uintptr // Input.
	physical uintptr // Output.
	opts     MapOpts // Output.
}

// visit matches the given address.
//
//go:nosplit
func (v *lookupVisitor) visit(start uintptr, pte *PTE, align uintptr) {
	if !pte.Valid() {
		return
	}
	v.physical = pte.Address() + (start - uintptr(v.target))
	v.opts = pte.Opts()
}

//go:nosplit
func (*lookupVisitor) requiresAlloc() bool { return false }

//go:nosplit
func (*lookupVisitor) requiresSplit() bool { return false }

// Lookup returns the physical address for the given virtual address.
//
//go:nosplit
func (p *PageTables) Lookup(addr usermem.Addr) (physical uintptr, opts MapOpts) {
	mask := uintptr(usermem.PageSize - 1)
	offset := uintptr(addr) & mask
	w := lookupWalker{
		pageTables: p,
		visitor: lookupVisitor{
			target: uintptr(addr &^ usermem.Addr(mask)),
		},
	}
	w.iterateRange(uintptr(addr), uintptr(addr)+1)
	return w.visitor.physical + offset, w.visitor.opts
}<|MERGE_RESOLUTION|>--- conflicted
+++ resolved
@@ -21,11 +21,7 @@
 package pagetables
 
 import (
-<<<<<<< HEAD
-	"gvisor.dev/gvisor/pkg/sentry/usermem"
-=======
 	"gvisor.dev/gvisor/pkg/usermem"
->>>>>>> f9aa828b
 )
 
 // PageTables is a set of page tables.
