// Copyright 2018 The gVisor Authors.
//
// Licensed under the Apache License, Version 2.0 (the "License");
// you may not use this file except in compliance with the License.
// You may obtain a copy of the License at
//
//     http://www.apache.org/licenses/LICENSE-2.0
//
// Unless required by applicable law or agreed to in writing, software
// distributed under the License is distributed on an "AS IS" BASIS,
// WITHOUT WARRANTIES OR CONDITIONS OF ANY KIND, either express or implied.
// See the License for the specific language governing permissions and
// limitations under the License.

// +build 386 amd64

package pagetables

import (
	"sync/atomic"

<<<<<<< HEAD
	"gvisor.dev/gvisor/pkg/sentry/usermem"
=======
	"gvisor.dev/gvisor/pkg/usermem"
>>>>>>> f9aa828b
)

// archPageTables is architecture-specific data.
type archPageTables struct {
	// pcid is the value assigned by PCIDs.Assign.
	//
	// Note that zero is a valid PCID.
	pcid uint16
}

// CR3 returns the CR3 value for these tables.
//
// This may be called in interrupt contexts. A PCID of zero always implies a
// flush and should be passed when PCIDs are not enabled. See pcids_x86.go for
// more information.
//
//go:nosplit
func (p *PageTables) CR3(noFlush bool, pcid uint16) uint64 {
	// Bit 63 is set to avoid flushing the PCID (per SDM 4.10.4.1).
	const noFlushBit uint64 = 0x8000000000000000
	if noFlush && pcid != 0 {
		return noFlushBit | uint64(p.rootPhysical) | uint64(pcid)
	}
	return uint64(p.rootPhysical) | uint64(pcid)
}

// Bits in page table entries.
const (
	present      = 0x001
	writable     = 0x002
	user         = 0x004
	writeThrough = 0x008
	cacheDisable = 0x010
	accessed     = 0x020
	dirty        = 0x040
	super        = 0x080
	global       = 0x100
	optionMask   = executeDisable | 0xfff
)

// MapOpts are x86 options.
type MapOpts struct {
	// AccessType defines permissions.
	AccessType usermem.AccessType

	// Global indicates the page is globally accessible.
	Global bool

	// User indicates the page is a user page.
	User bool
}

// PTE is a page table entry.
type PTE uintptr

// Clear clears this PTE, including super page information.
//
//go:nosplit
func (p *PTE) Clear() {
	atomic.StoreUintptr((*uintptr)(p), 0)
}

// Valid returns true iff this entry is valid.
//
//go:nosplit
func (p *PTE) Valid() bool {
	return atomic.LoadUintptr((*uintptr)(p))&present != 0
}

// Opts returns the PTE options.
//
// These are all options except Valid and Super.
//
//go:nosplit
func (p *PTE) Opts() MapOpts {
	v := atomic.LoadUintptr((*uintptr)(p))
	return MapOpts{
		AccessType: usermem.AccessType{
			Read:    v&present != 0,
			Write:   v&writable != 0,
			Execute: v&executeDisable == 0,
		},
		Global: v&global != 0,
		User:   v&user != 0,
	}
}

// SetSuper sets this page as a super page.
//
// The page must not be valid or a panic will result.
//
//go:nosplit
func (p *PTE) SetSuper() {
	if p.Valid() {
		// This is not allowed.
		panic("SetSuper called on valid page!")
	}
	atomic.StoreUintptr((*uintptr)(p), super)
}

// IsSuper returns true iff this page is a super page.
//
//go:nosplit
func (p *PTE) IsSuper() bool {
	return atomic.LoadUintptr((*uintptr)(p))&super != 0
}

// Set sets this PTE value.
//
// This does not change the super page property.
//
//go:nosplit
func (p *PTE) Set(addr uintptr, opts MapOpts) {
	if !opts.AccessType.Any() {
		p.Clear()
		return
	}
	v := (addr &^ optionMask) | present | accessed
	if opts.User {
		v |= user
	}
	if opts.Global {
		v |= global
	}
	if !opts.AccessType.Execute {
		v |= executeDisable
	}
	if opts.AccessType.Write {
		v |= writable | dirty
	}
	if p.IsSuper() {
		// Note that this is inherited from the previous instance. Set
		// does not change the value of Super. See above.
		v |= super
	}
	atomic.StoreUintptr((*uintptr)(p), v)
}

// setPageTable sets this PTE value and forces the write bit and super bit to
// be cleared. This is used explicitly for breaking super pages.
//
//go:nosplit
func (p *PTE) setPageTable(pt *PageTables, ptes *PTEs) {
	addr := pt.Allocator.PhysicalFor(ptes)
	if addr&^optionMask != addr {
		// This should never happen.
		panic("unaligned physical address!")
	}
	v := addr | present | user | writable | accessed | dirty
	atomic.StoreUintptr((*uintptr)(p), v)
}

// Address extracts the address. This should only be used if Valid returns true.
//
//go:nosplit
func (p *PTE) Address() uintptr {
	return atomic.LoadUintptr((*uintptr)(p)) &^ optionMask
}<|MERGE_RESOLUTION|>--- conflicted
+++ resolved
@@ -19,11 +19,7 @@
 import (
 	"sync/atomic"
 
-<<<<<<< HEAD
-	"gvisor.dev/gvisor/pkg/sentry/usermem"
-=======
 	"gvisor.dev/gvisor/pkg/usermem"
->>>>>>> f9aa828b
 )
 
 // archPageTables is architecture-specific data.
