// Copyright 2018 The gVisor Authors.
//
// Licensed under the Apache License, Version 2.0 (the "License");
// you may not use this file except in compliance with the License.
// You may obtain a copy of the License at
//
//     http://www.apache.org/licenses/LICENSE-2.0
//
// Unless required by applicable law or agreed to in writing, software
// distributed under the License is distributed on an "AS IS" BASIS,
// WITHOUT WARRANTIES OR CONDITIONS OF ANY KIND, either express or implied.
// See the License for the specific language governing permissions and
// limitations under the License.

// Package unimpl contains interface to emit events about unimplemented
// features.
package unimpl

import (
<<<<<<< HEAD
	"gvisor.dev/gvisor/pkg/log"
	"gvisor.dev/gvisor/pkg/sentry/context"
=======
	"gvisor.dev/gvisor/pkg/context"
	"gvisor.dev/gvisor/pkg/log"
>>>>>>> f9aa828b
)

// contextID is the events package's type for context.Context.Value keys.
type contextID int

const (
	// CtxEvents is a Context.Value key for a Events.
	CtxEvents contextID = iota
)

// Events interface defines method to emit unsupported events.
type Events interface {
	EmitUnimplementedEvent(context.Context)
}

// EmitUnimplementedEvent emits unsupported syscall event to the context.
func EmitUnimplementedEvent(ctx context.Context) {
	e := ctx.Value(CtxEvents)
	if e == nil {
		log.Warningf("Context.Value(CtxEvents) not present, unimplemented syscall event not reported.")
		return
	}
	e.(Events).EmitUnimplementedEvent(ctx)
}<|MERGE_RESOLUTION|>--- conflicted
+++ resolved
@@ -17,13 +17,8 @@
 package unimpl
 
 import (
-<<<<<<< HEAD
-	"gvisor.dev/gvisor/pkg/log"
-	"gvisor.dev/gvisor/pkg/sentry/context"
-=======
 	"gvisor.dev/gvisor/pkg/context"
 	"gvisor.dev/gvisor/pkg/log"
->>>>>>> f9aa828b
 )
 
 // contextID is the events package's type for context.Context.Value keys.
