// Copyright 2018 The gVisor Authors.
//
// Licensed under the Apache License, Version 2.0 (the "License");
// you may not use this file except in compliance with the License.
// You may obtain a copy of the License at
//
//     http://www.apache.org/licenses/LICENSE-2.0
//
// Unless required by applicable law or agreed to in writing, software
// distributed under the License is distributed on an "AS IS" BASIS,
// WITHOUT WARRANTIES OR CONDITIONS OF ANY KIND, either express or implied.
// See the License for the specific language governing permissions and
// limitations under the License.

package linux

import (
<<<<<<< HEAD
	"syscall"

=======
	"gvisor.dev/gvisor/pkg/abi/linux"
>>>>>>> f9aa828b
	"gvisor.dev/gvisor/pkg/sentry/arch"
	"gvisor.dev/gvisor/pkg/sentry/fs"
	"gvisor.dev/gvisor/pkg/sentry/kernel"
	"gvisor.dev/gvisor/pkg/sentry/kernel/eventfd"
<<<<<<< HEAD
)

const (
	// EFD_SEMAPHORE is a flag used in syscall eventfd(2) and eventfd2(2). Please
	// see its man page for more information.
	EFD_SEMAPHORE = 1
	EFD_NONBLOCK  = 0x800
	EFD_CLOEXEC   = 0x80000
=======
	"gvisor.dev/gvisor/pkg/syserror"
>>>>>>> f9aa828b
)

// Eventfd2 implements linux syscall eventfd2(2).
func Eventfd2(t *kernel.Task, args arch.SyscallArguments) (uintptr, *kernel.SyscallControl, error) {
	initVal := args[0].Int()
	flags := uint(args[1].Uint())
	allOps := uint(linux.EFD_SEMAPHORE | linux.EFD_NONBLOCK | linux.EFD_CLOEXEC)

	if flags & ^allOps != 0 {
		return 0, nil, syserror.EINVAL
	}

	event := eventfd.New(t, uint64(initVal), flags&linux.EFD_SEMAPHORE != 0)
	event.SetFlags(fs.SettableFileFlags{
		NonBlocking: flags&linux.EFD_NONBLOCK != 0,
	})
	defer event.DecRef()

	fd, err := t.NewFDFrom(0, event, kernel.FDFlags{
		CloseOnExec: flags&linux.EFD_CLOEXEC != 0,
	})
	if err != nil {
		return 0, nil, err
	}

	return uintptr(fd), nil, nil
}

// Eventfd implements linux syscall eventfd(2).
func Eventfd(t *kernel.Task, args arch.SyscallArguments) (uintptr, *kernel.SyscallControl, error) {
	args[1].Value = 0
	return Eventfd2(t, args)
}<|MERGE_RESOLUTION|>--- conflicted
+++ resolved
@@ -15,28 +15,12 @@
 package linux
 
 import (
-<<<<<<< HEAD
-	"syscall"
-
-=======
 	"gvisor.dev/gvisor/pkg/abi/linux"
->>>>>>> f9aa828b
 	"gvisor.dev/gvisor/pkg/sentry/arch"
 	"gvisor.dev/gvisor/pkg/sentry/fs"
 	"gvisor.dev/gvisor/pkg/sentry/kernel"
 	"gvisor.dev/gvisor/pkg/sentry/kernel/eventfd"
-<<<<<<< HEAD
-)
-
-const (
-	// EFD_SEMAPHORE is a flag used in syscall eventfd(2) and eventfd2(2). Please
-	// see its man page for more information.
-	EFD_SEMAPHORE = 1
-	EFD_NONBLOCK  = 0x800
-	EFD_CLOEXEC   = 0x80000
-=======
 	"gvisor.dev/gvisor/pkg/syserror"
->>>>>>> f9aa828b
 )
 
 // Eventfd2 implements linux syscall eventfd2(2).
