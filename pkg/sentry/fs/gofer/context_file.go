// Copyright 2018 The gVisor Authors.
//
// Licensed under the Apache License, Version 2.0 (the "License");
// you may not use this file except in compliance with the License.
// You may obtain a copy of the License at
//
//     http://www.apache.org/licenses/LICENSE-2.0
//
// Unless required by applicable law or agreed to in writing, software
// distributed under the License is distributed on an "AS IS" BASIS,
// WITHOUT WARRANTIES OR CONDITIONS OF ANY KIND, either express or implied.
// See the License for the specific language governing permissions and
// limitations under the License.

package gofer

import (
<<<<<<< HEAD
	"gvisor.dev/gvisor/pkg/fd"
	"gvisor.dev/gvisor/pkg/p9"
	"gvisor.dev/gvisor/pkg/sentry/context"
=======
	"gvisor.dev/gvisor/pkg/context"
	"gvisor.dev/gvisor/pkg/fd"
	"gvisor.dev/gvisor/pkg/p9"
>>>>>>> f9aa828b
)

// contextFile is a wrapper around p9.File that notifies the context that
// it's about to sleep before calling the Gofer over P9.
type contextFile struct {
	file p9.File
}

func (c *contextFile) walk(ctx context.Context, names []string) ([]p9.QID, contextFile, error) {
	ctx.UninterruptibleSleepStart(false)

	q, f, err := c.file.Walk(names)
	if err != nil {
		ctx.UninterruptibleSleepFinish(false)
		return nil, contextFile{}, err
	}
	ctx.UninterruptibleSleepFinish(false)
	return q, contextFile{file: f}, nil
}

func (c *contextFile) statFS(ctx context.Context) (p9.FSStat, error) {
	ctx.UninterruptibleSleepStart(false)
	s, err := c.file.StatFS()
	ctx.UninterruptibleSleepFinish(false)
	return s, err
}

func (c *contextFile) getAttr(ctx context.Context, req p9.AttrMask) (p9.QID, p9.AttrMask, p9.Attr, error) {
	ctx.UninterruptibleSleepStart(false)
	q, m, a, err := c.file.GetAttr(req)
	ctx.UninterruptibleSleepFinish(false)
	return q, m, a, err
}

func (c *contextFile) setAttr(ctx context.Context, valid p9.SetAttrMask, attr p9.SetAttr) error {
	ctx.UninterruptibleSleepStart(false)
	err := c.file.SetAttr(valid, attr)
	ctx.UninterruptibleSleepFinish(false)
	return err
}

func (c *contextFile) getXattr(ctx context.Context, name string, size uint64) (string, error) {
	ctx.UninterruptibleSleepStart(false)
	val, err := c.file.GetXattr(name, size)
	ctx.UninterruptibleSleepFinish(false)
	return val, err
}

func (c *contextFile) setXattr(ctx context.Context, name, value string, flags uint32) error {
	ctx.UninterruptibleSleepStart(false)
	err := c.file.SetXattr(name, value, flags)
	ctx.UninterruptibleSleepFinish(false)
	return err
}

func (c *contextFile) listXattr(ctx context.Context, size uint64) (map[string]struct{}, error) {
	ctx.UninterruptibleSleepStart(false)
	xattrs, err := c.file.ListXattr(size)
	ctx.UninterruptibleSleepFinish(false)
	return xattrs, err
}

func (c *contextFile) removeXattr(ctx context.Context, name string) error {
	ctx.UninterruptibleSleepStart(false)
	err := c.file.RemoveXattr(name)
	ctx.UninterruptibleSleepFinish(false)
	return err
}

func (c *contextFile) allocate(ctx context.Context, mode p9.AllocateMode, offset, length uint64) error {
	ctx.UninterruptibleSleepStart(false)
	err := c.file.Allocate(mode, offset, length)
	ctx.UninterruptibleSleepFinish(false)
	return err
}

func (c *contextFile) rename(ctx context.Context, directory contextFile, name string) error {
	ctx.UninterruptibleSleepStart(false)
	err := c.file.Rename(directory.file, name)
	ctx.UninterruptibleSleepFinish(false)
	return err
}

func (c *contextFile) close(ctx context.Context) error {
	ctx.UninterruptibleSleepStart(false)
	err := c.file.Close()
	ctx.UninterruptibleSleepFinish(false)
	return err
}

func (c *contextFile) open(ctx context.Context, mode p9.OpenFlags) (*fd.FD, p9.QID, uint32, error) {
	ctx.UninterruptibleSleepStart(false)
	f, q, u, err := c.file.Open(mode)
	ctx.UninterruptibleSleepFinish(false)
	return f, q, u, err
}

func (c *contextFile) readAt(ctx context.Context, p []byte, offset uint64) (int, error) {
	ctx.UninterruptibleSleepStart(false)
	n, err := c.file.ReadAt(p, offset)
	ctx.UninterruptibleSleepFinish(false)
	return n, err
}

func (c *contextFile) writeAt(ctx context.Context, p []byte, offset uint64) (int, error) {
	ctx.UninterruptibleSleepStart(false)
	n, err := c.file.WriteAt(p, offset)
	ctx.UninterruptibleSleepFinish(false)
	return n, err
}

func (c *contextFile) fsync(ctx context.Context) error {
	ctx.UninterruptibleSleepStart(false)
	err := c.file.FSync()
	ctx.UninterruptibleSleepFinish(false)
	return err
}

func (c *contextFile) create(ctx context.Context, name string, flags p9.OpenFlags, permissions p9.FileMode, uid p9.UID, gid p9.GID) (*fd.FD, error) {
	ctx.UninterruptibleSleepStart(false)
	fd, _, _, _, err := c.file.Create(name, flags, permissions, uid, gid)
	ctx.UninterruptibleSleepFinish(false)
	return fd, err
}

func (c *contextFile) mkdir(ctx context.Context, name string, permissions p9.FileMode, uid p9.UID, gid p9.GID) (p9.QID, error) {
	ctx.UninterruptibleSleepStart(false)
	q, err := c.file.Mkdir(name, permissions, uid, gid)
	ctx.UninterruptibleSleepFinish(false)
	return q, err
}

func (c *contextFile) symlink(ctx context.Context, oldName string, newName string, uid p9.UID, gid p9.GID) (p9.QID, error) {
	ctx.UninterruptibleSleepStart(false)
	q, err := c.file.Symlink(oldName, newName, uid, gid)
	ctx.UninterruptibleSleepFinish(false)
	return q, err
}

func (c *contextFile) link(ctx context.Context, target *contextFile, newName string) error {
	ctx.UninterruptibleSleepStart(false)
	err := c.file.Link(target.file, newName)
	ctx.UninterruptibleSleepFinish(false)
	return err
}

func (c *contextFile) mknod(ctx context.Context, name string, permissions p9.FileMode, major uint32, minor uint32, uid p9.UID, gid p9.GID) (p9.QID, error) {
	ctx.UninterruptibleSleepStart(false)
	q, err := c.file.Mknod(name, permissions, major, minor, uid, gid)
	ctx.UninterruptibleSleepFinish(false)
	return q, err
}

func (c *contextFile) unlinkAt(ctx context.Context, name string, flags uint32) error {
	ctx.UninterruptibleSleepStart(false)
	err := c.file.UnlinkAt(name, flags)
	ctx.UninterruptibleSleepFinish(false)
	return err
}

func (c *contextFile) readdir(ctx context.Context, offset uint64, count uint32) ([]p9.Dirent, error) {
	ctx.UninterruptibleSleepStart(false)
	d, err := c.file.Readdir(offset, count)
	ctx.UninterruptibleSleepFinish(false)
	return d, err
}

func (c *contextFile) readlink(ctx context.Context) (string, error) {
	ctx.UninterruptibleSleepStart(false)
	s, err := c.file.Readlink()
	ctx.UninterruptibleSleepFinish(false)
	return s, err
}

func (c *contextFile) flush(ctx context.Context) error {
	ctx.UninterruptibleSleepStart(false)
	err := c.file.Flush()
	ctx.UninterruptibleSleepFinish(false)
	return err
}

func (c *contextFile) walkGetAttr(ctx context.Context, names []string) ([]p9.QID, contextFile, p9.AttrMask, p9.Attr, error) {
	ctx.UninterruptibleSleepStart(false)
	q, f, m, a, err := c.file.WalkGetAttr(names)
	if err != nil {
		ctx.UninterruptibleSleepFinish(false)
		return nil, contextFile{}, p9.AttrMask{}, p9.Attr{}, err
	}
	ctx.UninterruptibleSleepFinish(false)
	return q, contextFile{file: f}, m, a, nil
}

func (c *contextFile) connect(ctx context.Context, flags p9.ConnectFlags) (*fd.FD, error) {
	ctx.UninterruptibleSleepStart(false)
	f, err := c.file.Connect(flags)
	ctx.UninterruptibleSleepFinish(false)
	return f, err
}<|MERGE_RESOLUTION|>--- conflicted
+++ resolved
@@ -15,15 +15,9 @@
 package gofer
 
 import (
-<<<<<<< HEAD
-	"gvisor.dev/gvisor/pkg/fd"
-	"gvisor.dev/gvisor/pkg/p9"
-	"gvisor.dev/gvisor/pkg/sentry/context"
-=======
 	"gvisor.dev/gvisor/pkg/context"
 	"gvisor.dev/gvisor/pkg/fd"
 	"gvisor.dev/gvisor/pkg/p9"
->>>>>>> f9aa828b
 )
 
 // contextFile is a wrapper around p9.File that notifies the context that
