// Copyright 2018 The gVisor Authors.
//
// Licensed under the Apache License, Version 2.0 (the "License");
// you may not use this file except in compliance with the License.
// You may obtain a copy of the License at
//
//     http://www.apache.org/licenses/LICENSE-2.0
//
// Unless required by applicable law or agreed to in writing, software
// distributed under the License is distributed on an "AS IS" BASIS,
// WITHOUT WARRANTIES OR CONDITIONS OF ANY KIND, either express or implied.
// See the License for the specific language governing permissions and
// limitations under the License.

package fs

import (
	"bytes"
	"fmt"

<<<<<<< HEAD
	"gvisor.dev/gvisor/pkg/sentry/context"
	"gvisor.dev/gvisor/pkg/sentry/usermem"
=======
	"gvisor.dev/gvisor/pkg/context"
	"gvisor.dev/gvisor/pkg/usermem"
>>>>>>> f9aa828b
)

// inotifyEventBaseSize is the base size of linux's struct inotify_event. This
// must be a power 2 for rounding below.
const inotifyEventBaseSize = 16

// Event represents a struct inotify_event from linux.
//
// +stateify savable
type Event struct {
	eventEntry

	wd     int32
	mask   uint32
	cookie uint32

	// len is computed based on the name field is set automatically by
	// Event.setName. It should be 0 when no name is set; otherwise it is the
	// length of the name slice.
	len uint32

	// The name field has special padding requirements and should only be set by
	// calling Event.setName.
	name []byte
}

func newEvent(wd int32, name string, events, cookie uint32) *Event {
	e := &Event{
		wd:     wd,
		mask:   events,
		cookie: cookie,
	}
	if name != "" {
		e.setName(name)
	}
	return e
}

// paddedBytes converts a go string to a null-terminated c-string, padded with
// null bytes to a total size of 'l'. 'l' must be large enough for all the bytes
// in the 's' plus at least one null byte.
func paddedBytes(s string, l uint32) []byte {
	if l < uint32(len(s)+1) {
		panic("Converting string to byte array results in truncation, this can lead to buffer-overflow due to the missing null-byte!")
	}
	b := make([]byte, l)
	copy(b, s)

	// b was zero-value initialized during make(), so the rest of the slice is
	// already filled with null bytes.

	return b
}

// setName sets the optional name for this event.
func (e *Event) setName(name string) {
	// We need to pad the name such that the entire event length ends up a
	// multiple of inotifyEventBaseSize.
	unpaddedLen := len(name) + 1
	// Round up to nearest multiple of inotifyEventBaseSize.
	e.len = uint32((unpaddedLen + inotifyEventBaseSize - 1) & ^(inotifyEventBaseSize - 1))
	// Make sure we haven't overflowed and wrapped around when rounding.
	if unpaddedLen > int(e.len) {
		panic("Overflow when rounding inotify event size, the 'name' field was too big.")
	}
	e.name = paddedBytes(name, e.len)
}

func (e *Event) sizeOf() int {
	s := inotifyEventBaseSize + int(e.len)
	if s < inotifyEventBaseSize {
		panic("overflow")
	}
	return s
}

// CopyTo serializes this event to dst. buf is used as a scratch buffer to
// construct the output. We use a buffer allocated ahead of time for
// performance. buf must be at least inotifyEventBaseSize bytes.
func (e *Event) CopyTo(ctx context.Context, buf []byte, dst usermem.IOSequence) (int64, error) {
	usermem.ByteOrder.PutUint32(buf[0:], uint32(e.wd))
	usermem.ByteOrder.PutUint32(buf[4:], e.mask)
	usermem.ByteOrder.PutUint32(buf[8:], e.cookie)
	usermem.ByteOrder.PutUint32(buf[12:], e.len)

	writeLen := 0

	n, err := dst.CopyOut(ctx, buf)
	if err != nil {
		return 0, err
	}
	writeLen += n
	dst = dst.DropFirst(n)

	if e.len > 0 {
		n, err = dst.CopyOut(ctx, e.name)
		if err != nil {
			return 0, err
		}
		writeLen += n
	}

	// Santiy check.
	if writeLen != e.sizeOf() {
		panic(fmt.Sprintf("Serialized unexpected amount of data for an event, expected %v, wrote %v.", e.sizeOf(), writeLen))
	}

	return int64(writeLen), nil
}

func (e *Event) equals(other *Event) bool {
	return e.wd == other.wd &&
		e.mask == other.mask &&
		e.cookie == other.cookie &&
		e.len == other.len &&
		bytes.Equal(e.name, other.name)
}<|MERGE_RESOLUTION|>--- conflicted
+++ resolved
@@ -18,13 +18,8 @@
 	"bytes"
 	"fmt"
 
-<<<<<<< HEAD
-	"gvisor.dev/gvisor/pkg/sentry/context"
-	"gvisor.dev/gvisor/pkg/sentry/usermem"
-=======
 	"gvisor.dev/gvisor/pkg/context"
 	"gvisor.dev/gvisor/pkg/usermem"
->>>>>>> f9aa828b
 )
 
 // inotifyEventBaseSize is the base size of linux's struct inotify_event. This
