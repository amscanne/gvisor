--- conflicted
+++ resolved
@@ -54,10 +54,7 @@
 	"math"
 	"syscall"
 
-<<<<<<< HEAD
-=======
 	"gvisor.dev/gvisor/pkg/sync"
->>>>>>> f9aa828b
 	"gvisor.dev/gvisor/pkg/waiter"
 )
 
