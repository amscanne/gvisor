// Copyright 2018 The gVisor Authors.
//
// Licensed under the Apache License, Version 2.0 (the "License");
// you may not use this file except in compliance with the License.
// You may obtain a copy of the License at
//
//     http://www.apache.org/licenses/LICENSE-2.0
//
// Unless required by applicable law or agreed to in writing, software
// distributed under the License is distributed on an "AS IS" BASIS,
// WITHOUT WARRANTIES OR CONDITIONS OF ANY KIND, either express or implied.
// See the License for the specific language governing permissions and
// limitations under the License.

package fs

import (
	"bytes"
	"fmt"
	"sync/atomic"

<<<<<<< HEAD
	"gvisor.dev/gvisor/pkg/refs"
	"gvisor.dev/gvisor/pkg/sentry/context"
=======
	"gvisor.dev/gvisor/pkg/context"
	"gvisor.dev/gvisor/pkg/refs"
>>>>>>> f9aa828b
)

// DirentOperations provide file systems greater control over how long a Dirent
// stays pinned in core. Implementations must not take Dirent.mu.
type DirentOperations interface {
	// Revalidate is called during lookup each time we encounter a Dirent
	// in the cache. Implementations may update stale properties of the
	// child Inode. If Revalidate returns true, then the entire Inode will
	// be reloaded.
	//
	// Revalidate will never be called on a Inode that is mounted.
	Revalidate(ctx context.Context, name string, parent, child *Inode) bool

	// Keep returns true if the Dirent should be kept in memory for as long
	// as possible beyond any active references.
	Keep(dirent *Dirent) bool

	// CacheReaddir returns true if directory entries returned by
	// FileOperations.Readdir may be cached for future use.
	//
	// Postconditions: This method must always return the same value.
	CacheReaddir() bool
}

// MountSourceOperations contains filesystem specific operations.
type MountSourceOperations interface {
	// DirentOperations provide optional extra management of Dirents.
	DirentOperations

	// Destroy destroys the MountSource.
	Destroy()

	// Below are MountSourceOperations that do not conform to Linux.

	// ResetInodeMappings clears all mappings of Inodes before SaveInodeMapping
	// is called.
	ResetInodeMappings()

	// SaveInodeMappings is called during saving to store, for each reachable
	// Inode in the mounted filesystem, a mapping of Inode.StableAttr.InodeID
	// to the Inode's path relative to its mount point. If an Inode is
	// reachable at more than one path due to hard links, it is unspecified
	// which path is mapped. Filesystems that do not use this information to
	// restore inodes can make SaveInodeMappings a no-op.
	SaveInodeMapping(inode *Inode, path string)
}

// InodeMappings defines a fmt.Stringer MountSource Inode mappings.
type InodeMappings map[uint64]string

// String implements fmt.Stringer.String.
func (i InodeMappings) String() string {
	var mappingsBuf bytes.Buffer
	mappingsBuf.WriteString("\n")
	for ino, name := range i {
		mappingsBuf.WriteString(fmt.Sprintf("\t%q\t\tinode number %d\n", name, ino))
	}
	return mappingsBuf.String()
}

// MountSource represents a source of file objects.
//
// MountSource corresponds to struct super_block in Linux.
//
// A mount source may represent a physical device (or a partition of a physical
// device) or a virtual source of files such as procfs for a specific PID
// namespace. There should be only one mount source per logical device. E.g.
// there should be only procfs mount source for a given PID namespace.
//
// A mount source represents files as inodes. Every inode belongs to exactly
// one mount source. Each file object may only be represented using one inode
// object in a sentry instance.
//
// TODO(b/63601033): Move Flags out of MountSource to Mount.
//
// +stateify savable
type MountSource struct {
	refs.AtomicRefCount

	// MountSourceOperations defines filesystem specific behavior.
	MountSourceOperations

	// FilesystemType is the type of the filesystem backing this mount.
	FilesystemType string

	// Flags are the flags that this filesystem was mounted with.
	Flags MountSourceFlags

	// fscache keeps Dirents pinned beyond application references to them.
	// It must be flushed before kernel.SaveTo.
	fscache *DirentCache

	// direntRefs is the sum of references on all Dirents in this MountSource.
	//
	// direntRefs is increased when a Dirent in MountSource is IncRef'd, and
	// decreased when a Dirent in MountSource is DecRef'd.
	//
	// To cleanly unmount a MountSource, one must check that no direntRefs are
	// held anymore. To check, one must hold root.parent.dirMu of the
	// MountSource's root Dirent before reading direntRefs to prevent further
	// walks to Dirents in this MountSource.
	//
	// direntRefs must be atomically changed.
	direntRefs uint64
}

// DefaultDirentCacheSize is the number of Dirents that the VFS can hold an
// extra reference on.
const DefaultDirentCacheSize uint64 = 1000

// NewMountSource returns a new MountSource. Filesystem may be nil if there is no
// filesystem backing the mount.
func NewMountSource(ctx context.Context, mops MountSourceOperations, filesystem Filesystem, flags MountSourceFlags) *MountSource {
	fsType := "none"
	if filesystem != nil {
		fsType = filesystem.Name()
	}
	msrc := MountSource{
		MountSourceOperations: mops,
		Flags:                 flags,
		FilesystemType:        fsType,
		fscache:               NewDirentCache(DefaultDirentCacheSize),
	}
	msrc.EnableLeakCheck("fs.MountSource")
	return &msrc
}

// DirentRefs returns the current mount direntRefs.
func (msrc *MountSource) DirentRefs() uint64 {
	return atomic.LoadUint64(&msrc.direntRefs)
}

// IncDirentRefs increases direntRefs.
func (msrc *MountSource) IncDirentRefs() {
	atomic.AddUint64(&msrc.direntRefs, 1)
}

// DecDirentRefs decrements direntRefs.
func (msrc *MountSource) DecDirentRefs() {
	if atomic.AddUint64(&msrc.direntRefs, ^uint64(0)) == ^uint64(0) {
		panic("Decremented zero mount reference direntRefs")
	}
}

func (msrc *MountSource) destroy() {
	if c := msrc.DirentRefs(); c != 0 {
		panic(fmt.Sprintf("MountSource with non-zero direntRefs is being destroyed: %d", c))
	}
	msrc.MountSourceOperations.Destroy()
}

// DecRef drops a reference on the MountSource.
func (msrc *MountSource) DecRef() {
	msrc.DecRefWithDestructor(msrc.destroy)
}

// FlushDirentRefs drops all references held by the MountSource on Dirents.
func (msrc *MountSource) FlushDirentRefs() {
	msrc.fscache.Invalidate()
}

// SetDirentCacheMaxSize sets the max size to the dirent cache associated with
// this mount source.
func (msrc *MountSource) SetDirentCacheMaxSize(max uint64) {
	msrc.fscache.setMaxSize(max)
}

// SetDirentCacheLimiter sets the limiter objcet to the dirent cache associated
// with this mount source.
func (msrc *MountSource) SetDirentCacheLimiter(l *DirentCacheLimiter) {
	msrc.fscache.limit = l
}

// NewCachingMountSource returns a generic mount that will cache dirents
// aggressively.
func NewCachingMountSource(ctx context.Context, filesystem Filesystem, flags MountSourceFlags) *MountSource {
	return NewMountSource(ctx, &SimpleMountSourceOperations{
		keep:         true,
		revalidate:   false,
		cacheReaddir: true,
	}, filesystem, flags)
}

// NewNonCachingMountSource returns a generic mount that will never cache dirents.
func NewNonCachingMountSource(ctx context.Context, filesystem Filesystem, flags MountSourceFlags) *MountSource {
	return NewMountSource(ctx, &SimpleMountSourceOperations{
		keep:         false,
		revalidate:   false,
		cacheReaddir: false,
	}, filesystem, flags)
}

// NewRevalidatingMountSource returns a generic mount that will cache dirents,
// but will revalidate them on each lookup and always perform uncached readdir.
func NewRevalidatingMountSource(ctx context.Context, filesystem Filesystem, flags MountSourceFlags) *MountSource {
	return NewMountSource(ctx, &SimpleMountSourceOperations{
		keep:         true,
		revalidate:   true,
		cacheReaddir: false,
	}, filesystem, flags)
}

// NewPseudoMountSource returns a "pseudo" mount source that is not backed by
// an actual filesystem. It is always non-caching.
func NewPseudoMountSource(ctx context.Context) *MountSource {
	return NewMountSource(ctx, &SimpleMountSourceOperations{
		keep:         false,
		revalidate:   false,
		cacheReaddir: false,
	}, nil, MountSourceFlags{})
}

// SimpleMountSourceOperations implements MountSourceOperations.
//
// +stateify savable
type SimpleMountSourceOperations struct {
	keep         bool
	revalidate   bool
	cacheReaddir bool
}

// Revalidate implements MountSourceOperations.Revalidate.
func (smo *SimpleMountSourceOperations) Revalidate(context.Context, string, *Inode, *Inode) bool {
	return smo.revalidate
}

// Keep implements MountSourceOperations.Keep.
func (smo *SimpleMountSourceOperations) Keep(*Dirent) bool {
	return smo.keep
}

// CacheReaddir implements MountSourceOperations.CacheReaddir.
func (smo *SimpleMountSourceOperations) CacheReaddir() bool {
	return smo.cacheReaddir
}

// ResetInodeMappings implements MountSourceOperations.ResetInodeMappings.
func (*SimpleMountSourceOperations) ResetInodeMappings() {}

// SaveInodeMapping implements MountSourceOperations.SaveInodeMapping.
func (*SimpleMountSourceOperations) SaveInodeMapping(*Inode, string) {}

// Destroy implements MountSourceOperations.Destroy.
func (*SimpleMountSourceOperations) Destroy() {}

// Info defines attributes of a filesystem.
type Info struct {
	// Type is the filesystem type magic value.
	Type uint64

	// TotalBlocks is the total data blocks in the filesystem.
	TotalBlocks uint64

	// FreeBlocks is the number of free blocks available.
	FreeBlocks uint64

	// TotalFiles is the total file nodes in the filesystem.
	TotalFiles uint64

	// FreeFiles is the number of free file nodes.
	FreeFiles uint64
}<|MERGE_RESOLUTION|>--- conflicted
+++ resolved
@@ -19,13 +19,8 @@
 	"fmt"
 	"sync/atomic"
 
-<<<<<<< HEAD
-	"gvisor.dev/gvisor/pkg/refs"
-	"gvisor.dev/gvisor/pkg/sentry/context"
-=======
 	"gvisor.dev/gvisor/pkg/context"
 	"gvisor.dev/gvisor/pkg/refs"
->>>>>>> f9aa828b
 )
 
 // DirentOperations provide file systems greater control over how long a Dirent
