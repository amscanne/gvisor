--- conflicted
+++ resolved
@@ -20,11 +20,7 @@
 	"fmt"
 
 	"gvisor.dev/gvisor/pkg/cpuid"
-<<<<<<< HEAD
-	"gvisor.dev/gvisor/pkg/sentry/usermem"
-=======
 	"gvisor.dev/gvisor/pkg/usermem"
->>>>>>> f9aa828b
 )
 
 // ErrFloatingPoint indicates a failed restore due to unusable floating point
