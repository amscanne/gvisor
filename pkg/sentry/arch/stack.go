// Copyright 2018 The gVisor Authors.
//
// Licensed under the Apache License, Version 2.0 (the "License");
// you may not use this file except in compliance with the License.
// You may obtain a copy of the License at
//
//     http://www.apache.org/licenses/LICENSE-2.0
//
// Unless required by applicable law or agreed to in writing, software
// distributed under the License is distributed on an "AS IS" BASIS,
// WITHOUT WARRANTIES OR CONDITIONS OF ANY KIND, either express or implied.
// See the License for the specific language governing permissions and
// limitations under the License.

package arch

import (
	"encoding/binary"
	"fmt"

<<<<<<< HEAD
	"gvisor.dev/gvisor/pkg/sentry/context"
	"gvisor.dev/gvisor/pkg/sentry/usermem"
=======
	"gvisor.dev/gvisor/pkg/context"
	"gvisor.dev/gvisor/pkg/usermem"
>>>>>>> f9aa828b
)

// Stack is a simple wrapper around a usermem.IO and an address.
type Stack struct {
	// Our arch info.
	// We use this for automatic Native conversion of usermem.Addrs during
	// Push() and Pop().
	Arch Context

	// The interface used to actually copy user memory.
	IO usermem.IO

	// Our current stack bottom.
	Bottom usermem.Addr
}

// Push pushes the given values on to the stack.
//
// (This method supports Addrs and treats them as native types.)
func (s *Stack) Push(vals ...interface{}) (usermem.Addr, error) {
	for _, v := range vals {

		// We convert some types to well-known serializable quanities.
		var norm interface{}

		// For array types, we will automatically add an appropriate
		// terminal value. This is done simply to make the interface
		// easier to use.
		var term interface{}

		switch v.(type) {
		case string:
			norm = []byte(v.(string))
			term = byte(0)
		case []int8, []uint8:
			norm = v
			term = byte(0)
		case []int16, []uint16:
			norm = v
			term = uint16(0)
		case []int32, []uint32:
			norm = v
			term = uint32(0)
		case []int64, []uint64:
			norm = v
			term = uint64(0)
		case []usermem.Addr:
			// Special case: simply push recursively.
			_, err := s.Push(s.Arch.Native(uintptr(0)))
			if err != nil {
				return 0, err
			}
			varr := v.([]usermem.Addr)
			for i := len(varr) - 1; i >= 0; i-- {
				_, err := s.Push(varr[i])
				if err != nil {
					return 0, err
				}
			}
			continue
		case usermem.Addr:
			norm = s.Arch.Native(uintptr(v.(usermem.Addr)))
		default:
			norm = v
		}

		if term != nil {
			_, err := s.Push(term)
			if err != nil {
				return 0, err
			}
		}

		c := binary.Size(norm)
		if c < 0 {
			return 0, fmt.Errorf("bad binary.Size for %T", v)
		}
		n, err := usermem.CopyObjectOut(context.Background(), s.IO, s.Bottom-usermem.Addr(c), norm, usermem.IOOpts{})
		if err != nil || c != n {
			return 0, err
		}

		s.Bottom -= usermem.Addr(n)
	}

	return s.Bottom, nil
}

// Pop pops the given values off the stack.
//
// (This method supports Addrs and treats them as native types.)
func (s *Stack) Pop(vals ...interface{}) (usermem.Addr, error) {
	for _, v := range vals {

		vaddr, isVaddr := v.(*usermem.Addr)

		var n int
		var err error
		if isVaddr {
			value := s.Arch.Native(uintptr(0))
			n, err = usermem.CopyObjectIn(context.Background(), s.IO, s.Bottom, value, usermem.IOOpts{})
			*vaddr = usermem.Addr(s.Arch.Value(value))
		} else {
			n, err = usermem.CopyObjectIn(context.Background(), s.IO, s.Bottom, v, usermem.IOOpts{})
		}
		if err != nil {
			return 0, err
		}

		s.Bottom += usermem.Addr(n)
	}

	return s.Bottom, nil
}

// Align aligns the stack to the given offset.
func (s *Stack) Align(offset int) {
	if s.Bottom%usermem.Addr(offset) != 0 {
		s.Bottom -= (s.Bottom % usermem.Addr(offset))
	}
}

// StackLayout describes the location of the arguments and environment on the
// stack.
type StackLayout struct {
	// ArgvStart is the beginning of the argument vector.
	ArgvStart usermem.Addr

	// ArgvEnd is the end of the argument vector.
	ArgvEnd usermem.Addr

	// EnvvStart is the beginning of the environment vector.
	EnvvStart usermem.Addr

	// EnvvEnd is the end of the environment vector.
	EnvvEnd usermem.Addr
}

// Load pushes the given args, env and aux vector to the stack using the
// well-known format for a new executable. It returns the start and end
// of the argument and environment vectors.
func (s *Stack) Load(args []string, env []string, aux Auxv) (StackLayout, error) {
	l := StackLayout{}

	// Make sure we start with a 16-byte alignment.
	s.Align(16)

	// Push the environment vector so the end of the argument vector is adjacent to
	// the beginning of the environment vector.
	// While the System V abi for x86_64 does not specify an ordering to the
	// Information Block (the block holding the arg, env, and aux vectors),
	// support features like setproctitle(3) naturally expect these segments
	// to be in this order. See: https://www.uclibc.org/docs/psABI-x86_64.pdf
	// page 29.
	l.EnvvEnd = s.Bottom
	envAddrs := make([]usermem.Addr, len(env))
	for i := len(env) - 1; i >= 0; i-- {
		addr, err := s.Push(env[i])
		if err != nil {
			return StackLayout{}, err
		}
		envAddrs[i] = addr
	}
	l.EnvvStart = s.Bottom

	// Push our strings.
	l.ArgvEnd = s.Bottom
	argAddrs := make([]usermem.Addr, len(args))
	for i := len(args) - 1; i >= 0; i-- {
		addr, err := s.Push(args[i])
		if err != nil {
			return StackLayout{}, err
		}
		argAddrs[i] = addr
	}
	l.ArgvStart = s.Bottom

	// We need to align the arguments appropriately.
	//
	// We must finish on a 16-byte alignment, but we'll play it
	// conservatively and finish at 32-bytes. It would be nice to be able
	// to call Align here, but unfortunately we need to align the stack
	// with all the variable sized arrays pushed. So we just need to do
	// some calculations.
	argvSize := s.Arch.Width() * uint(len(args)+1)
	envvSize := s.Arch.Width() * uint(len(env)+1)
	auxvSize := s.Arch.Width() * 2 * uint(len(aux)+1)
	total := usermem.Addr(argvSize) + usermem.Addr(envvSize) + usermem.Addr(auxvSize) + usermem.Addr(s.Arch.Width())
	expectedBottom := s.Bottom - total
	if expectedBottom%32 != 0 {
		s.Bottom -= expectedBottom % 32
	}

	// Push our auxvec.
	// NOTE: We need an extra zero here per spec.
	// The Push function will automatically terminate
	// strings and arrays with a single null value.
	auxv := make([]usermem.Addr, 0, len(aux))
	for _, a := range aux {
		auxv = append(auxv, usermem.Addr(a.Key), a.Value)
	}
	auxv = append(auxv, usermem.Addr(0))
	_, err := s.Push(auxv)
	if err != nil {
		return StackLayout{}, err
	}

	// Push environment.
	_, err = s.Push(envAddrs)
	if err != nil {
		return StackLayout{}, err
	}

	// Push args.
	_, err = s.Push(argAddrs)
	if err != nil {
		return StackLayout{}, err
	}

	// Push arg count.
	_, err = s.Push(usermem.Addr(len(args)))
	if err != nil {
		return StackLayout{}, err
	}

	return l, nil
}<|MERGE_RESOLUTION|>--- conflicted
+++ resolved
@@ -18,13 +18,8 @@
 	"encoding/binary"
 	"fmt"
 
-<<<<<<< HEAD
-	"gvisor.dev/gvisor/pkg/sentry/context"
-	"gvisor.dev/gvisor/pkg/sentry/usermem"
-=======
 	"gvisor.dev/gvisor/pkg/context"
 	"gvisor.dev/gvisor/pkg/usermem"
->>>>>>> f9aa828b
 )
 
 // Stack is a simple wrapper around a usermem.IO and an address.
