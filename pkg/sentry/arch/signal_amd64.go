// Copyright 2018 The gVisor Authors.
//
// Licensed under the Apache License, Version 2.0 (the "License");
// you may not use this file except in compliance with the License.
// You may obtain a copy of the License at
//
//     http://www.apache.org/licenses/LICENSE-2.0
//
// Unless required by applicable law or agreed to in writing, software
// distributed under the License is distributed on an "AS IS" BASIS,
// WITHOUT WARRANTIES OR CONDITIONS OF ANY KIND, either express or implied.
// See the License for the specific language governing permissions and
// limitations under the License.

// +build amd64

package arch

import (
	"encoding/binary"
	"math"
	"syscall"

	"gvisor.dev/gvisor/pkg/abi/linux"
	"gvisor.dev/gvisor/pkg/log"
<<<<<<< HEAD
	"gvisor.dev/gvisor/pkg/sentry/usermem"
=======
	"gvisor.dev/gvisor/pkg/usermem"
>>>>>>> f9aa828b
)

// SignalContext64 is equivalent to struct sigcontext, the type passed as the
// second argument to signal handlers set by signal(2).
type SignalContext64 struct {
	R8      uint64
	R9      uint64
	R10     uint64
	R11     uint64
	R12     uint64
	R13     uint64
	R14     uint64
	R15     uint64
	Rdi     uint64
	Rsi     uint64
	Rbp     uint64
	Rbx     uint64
	Rdx     uint64
	Rax     uint64
	Rcx     uint64
	Rsp     uint64
	Rip     uint64
	Eflags  uint64
	Cs      uint16
	Gs      uint16 // always 0 on amd64.
	Fs      uint16 // always 0 on amd64.
	Ss      uint16 // only restored if _UC_STRICT_RESTORE_SS (unsupported).
	Err     uint64
	Trapno  uint64
	Oldmask linux.SignalSet
	Cr2     uint64
	// Pointer to a struct _fpstate. See b/33003106#comment8.
	Fpstate  uint64
	Reserved [8]uint64
}

// Flags for UContext64.Flags.
const (
	_UC_FP_XSTATE         = 1
	_UC_SIGCONTEXT_SS     = 2
	_UC_STRICT_RESTORE_SS = 4
)

// UContext64 is equivalent to ucontext_t on 64-bit x86.
type UContext64 struct {
	Flags    uint64
	Link     uint64
	Stack    SignalStack
	MContext SignalContext64
	Sigset   linux.SignalSet
}

// NewSignalAct implements Context.NewSignalAct.
func (c *context64) NewSignalAct() NativeSignalAct {
	return &SignalAct{}
}

// NewSignalStack implements Context.NewSignalStack.
func (c *context64) NewSignalStack() NativeSignalStack {
	return &SignalStack{}
}

// From Linux 'arch/x86/include/uapi/asm/sigcontext.h' the following is the
// size of the magic cookie at the end of the xsave frame.
//
// NOTE(b/33003106#comment11): Currently we don't actually populate the fpstate
// on the signal stack.
const _FP_XSTATE_MAGIC2_SIZE = 4

func (c *context64) fpuFrameSize() (size int, useXsave bool) {
	size = len(c.x86FPState)
	if size > 512 {
		// Make room for the magic cookie at the end of the xsave frame.
		size += _FP_XSTATE_MAGIC2_SIZE
		useXsave = true
	}
	return size, useXsave
}

// SignalSetup implements Context.SignalSetup. (Compare to Linux's
// arch/x86/kernel/signal.c:__setup_rt_frame().)
func (c *context64) SignalSetup(st *Stack, act *SignalAct, info *SignalInfo, alt *SignalStack, sigset linux.SignalSet) error {
	sp := st.Bottom

	// "The 128-byte area beyond the location pointed to by %rsp is considered
	// to be reserved and shall not be modified by signal or interrupt
	// handlers. ... leaf functions may use this area for their entire stack
	// frame, rather than adjusting the stack pointer in the prologue and
	// epilogue." - AMD64 ABI
	//
	// (But this doesn't apply if we're starting at the top of the signal
	// stack, in which case there is no following stack frame.)
	if !(alt.IsEnabled() && sp == alt.Top()) {
		sp -= 128
	}

	// Allocate space for floating point state on the stack.
	//
	// This isn't strictly necessary because we don't actually populate
	// the fpstate. However we do store the floating point state of the
	// interrupted thread inside the sentry. Simply accounting for this
	// space on the user stack naturally caps the amount of memory the
	// sentry will allocate for this purpose.
	fpSize, _ := c.fpuFrameSize()
	sp = (sp - usermem.Addr(fpSize)) & ^usermem.Addr(63)

	// Construct the UContext64 now since we need its size.
	uc := &UContext64{
		// No _UC_FP_XSTATE: see Fpstate above.
		// No _UC_STRICT_RESTORE_SS: we don't allow SS changes.
		Flags: _UC_SIGCONTEXT_SS,
		Stack: *alt,
		MContext: SignalContext64{
			R8:      c.Regs.R8,
			R9:      c.Regs.R9,
			R10:     c.Regs.R10,
			R11:     c.Regs.R11,
			R12:     c.Regs.R12,
			R13:     c.Regs.R13,
			R14:     c.Regs.R14,
			R15:     c.Regs.R15,
			Rdi:     c.Regs.Rdi,
			Rsi:     c.Regs.Rsi,
			Rbp:     c.Regs.Rbp,
			Rbx:     c.Regs.Rbx,
			Rdx:     c.Regs.Rdx,
			Rax:     c.Regs.Rax,
			Rcx:     c.Regs.Rcx,
			Rsp:     c.Regs.Rsp,
			Rip:     c.Regs.Rip,
			Eflags:  c.Regs.Eflags,
			Cs:      uint16(c.Regs.Cs),
			Ss:      uint16(c.Regs.Ss),
			Oldmask: sigset,
		},
		Sigset: sigset,
	}

	// TODO(gvisor.dev/issue/159): Set SignalContext64.Err, Trapno, and Cr2
	// based on the fault that caused the signal. For now, leave Err and
	// Trapno unset and assume CR2 == info.Addr() for SIGSEGVs and
	// SIGBUSes.
	if linux.Signal(info.Signo) == linux.SIGSEGV || linux.Signal(info.Signo) == linux.SIGBUS {
		uc.MContext.Cr2 = info.Addr()
	}

	// "... the value (%rsp+8) is always a multiple of 16 (...) when
	// control is transferred to the function entry point." - AMD64 ABI
	ucSize := binary.Size(uc)
	if ucSize < 0 {
		// This can only happen if we've screwed up the definition of
		// UContext64.
		panic("can't get size of UContext64")
	}
	// st.Arch.Width() is for the restorer address. sizeof(siginfo) == 128.
	frameSize := int(st.Arch.Width()) + ucSize + 128
	frameBottom := (sp-usermem.Addr(frameSize)) & ^usermem.Addr(15) - 8
	sp = frameBottom + usermem.Addr(frameSize)
	st.Bottom = sp

	// Prior to proceeding, figure out if the frame will exhaust the range
	// for the signal stack. This is not allowed, and should immediately
	// force signal delivery (reverting to the default handler).
	if act.IsOnStack() && alt.IsEnabled() && !alt.Contains(frameBottom) {
		return syscall.EFAULT
	}

	// Adjust the code.
	info.FixSignalCodeForUser()

	// Set up the stack frame.
	infoAddr, err := st.Push(info)
	if err != nil {
		return err
	}
	ucAddr, err := st.Push(uc)
	if err != nil {
		return err
	}
	if act.HasRestorer() {
		// Push the restorer return address.
		// Note that this doesn't need to be popped.
		if _, err := st.Push(usermem.Addr(act.Restorer)); err != nil {
			return err
		}
	} else {
		// amd64 requires a restorer.
		return syscall.EFAULT
	}

	// Set up registers.
	c.Regs.Rip = act.Handler
	c.Regs.Rsp = uint64(st.Bottom)
	c.Regs.Rdi = uint64(info.Signo)
	c.Regs.Rsi = uint64(infoAddr)
	c.Regs.Rdx = uint64(ucAddr)
	c.Regs.Rax = 0
	c.Regs.Ds = userDS
	c.Regs.Es = userDS
	c.Regs.Cs = userCS
	c.Regs.Ss = userDS

	// Save the thread's floating point state.
	c.sigFPState = append(c.sigFPState, c.x86FPState)

	// Signal handler gets a clean floating point state.
	c.x86FPState = newX86FPState()

	return nil
}

// SignalRestore implements Context.SignalRestore. (Compare to Linux's
// arch/x86/kernel/signal.c:sys_rt_sigreturn().)
func (c *context64) SignalRestore(st *Stack, rt bool) (linux.SignalSet, SignalStack, error) {
	// Copy out the stack frame.
	var uc UContext64
	if _, err := st.Pop(&uc); err != nil {
		return 0, SignalStack{}, err
	}
	var info SignalInfo
	if _, err := st.Pop(&info); err != nil {
		return 0, SignalStack{}, err
	}

	// Restore registers.
	c.Regs.R8 = uc.MContext.R8
	c.Regs.R9 = uc.MContext.R9
	c.Regs.R10 = uc.MContext.R10
	c.Regs.R11 = uc.MContext.R11
	c.Regs.R12 = uc.MContext.R12
	c.Regs.R13 = uc.MContext.R13
	c.Regs.R14 = uc.MContext.R14
	c.Regs.R15 = uc.MContext.R15
	c.Regs.Rdi = uc.MContext.Rdi
	c.Regs.Rsi = uc.MContext.Rsi
	c.Regs.Rbp = uc.MContext.Rbp
	c.Regs.Rbx = uc.MContext.Rbx
	c.Regs.Rdx = uc.MContext.Rdx
	c.Regs.Rax = uc.MContext.Rax
	c.Regs.Rcx = uc.MContext.Rcx
	c.Regs.Rsp = uc.MContext.Rsp
	c.Regs.Rip = uc.MContext.Rip
	c.Regs.Eflags = (c.Regs.Eflags & ^eflagsRestorable) | (uc.MContext.Eflags & eflagsRestorable)
	c.Regs.Cs = uint64(uc.MContext.Cs) | 3
	// N.B. _UC_STRICT_RESTORE_SS not supported.
	c.Regs.Orig_rax = math.MaxUint64

	// Restore floating point state.
	l := len(c.sigFPState)
	if l > 0 {
		c.x86FPState = c.sigFPState[l-1]
		// NOTE(cl/133042258): State save requires that any slice
		// elements from '[len:cap]' to be zero value.
		c.sigFPState[l-1] = nil
		c.sigFPState = c.sigFPState[0 : l-1]
	} else {
		// This might happen if sigreturn(2) calls are unbalanced with
		// respect to signal handler entries. This is not expected so
		// don't bother to do anything fancy with the floating point
		// state.
		log.Infof("sigreturn unable to restore application fpstate")
	}

	return uc.Sigset, uc.Stack, nil
}<|MERGE_RESOLUTION|>--- conflicted
+++ resolved
@@ -23,11 +23,7 @@
 
 	"gvisor.dev/gvisor/pkg/abi/linux"
 	"gvisor.dev/gvisor/pkg/log"
-<<<<<<< HEAD
-	"gvisor.dev/gvisor/pkg/sentry/usermem"
-=======
 	"gvisor.dev/gvisor/pkg/usermem"
->>>>>>> f9aa828b
 )
 
 // SignalContext64 is equivalent to struct sigcontext, the type passed as the
