// Copyright 2018 The gVisor Authors.
//
// Licensed under the Apache License, Version 2.0 (the "License");
// you may not use this file except in compliance with the License.
// You may obtain a copy of the License at
//
//     http://www.apache.org/licenses/LICENSE-2.0
//
// Unless required by applicable law or agreed to in writing, software
// distributed under the License is distributed on an "AS IS" BASIS,
// WITHOUT WARRANTIES OR CONDITIONS OF ANY KIND, either express or implied.
// See the License for the specific language governing permissions and
// limitations under the License.

package kernel

import (
<<<<<<< HEAD
	"sync"

	"gvisor.dev/gvisor/pkg/abi/linux"
	"gvisor.dev/gvisor/pkg/sentry/arch"
=======
	"gvisor.dev/gvisor/pkg/abi/linux"
	"gvisor.dev/gvisor/pkg/sentry/arch"
	"gvisor.dev/gvisor/pkg/sync"
>>>>>>> f9aa828b
)

// SignalHandlers holds information about signal actions.
//
// +stateify savable
type SignalHandlers struct {
	// mu protects actions, as well as the signal state of all tasks and thread
	// groups using this SignalHandlers object. (See comment on
	// ThreadGroup.signalHandlers.)
	mu sync.Mutex `state:"nosave"`

	// actions is the action to be taken upon receiving each signal.
	actions map[linux.Signal]arch.SignalAct
}

// NewSignalHandlers returns a new SignalHandlers specifying all default
// actions.
func NewSignalHandlers() *SignalHandlers {
	return &SignalHandlers{
		actions: make(map[linux.Signal]arch.SignalAct),
	}
}

// Fork returns a copy of sh for a new thread group.
func (sh *SignalHandlers) Fork() *SignalHandlers {
	sh2 := NewSignalHandlers()
	sh.mu.Lock()
	defer sh.mu.Unlock()
	for sig, act := range sh.actions {
		sh2.actions[sig] = act
	}
	return sh2
}

// CopyForExec returns a copy of sh for a thread group that is undergoing an
// execve. (See comments in Task.finishExec.)
func (sh *SignalHandlers) CopyForExec() *SignalHandlers {
	sh2 := NewSignalHandlers()
	sh.mu.Lock()
	defer sh.mu.Unlock()
	for sig, act := range sh.actions {
		if act.Handler == arch.SignalActIgnore {
			sh2.actions[sig] = arch.SignalAct{
				Handler: arch.SignalActIgnore,
			}
		}
	}
	return sh2
}

// IsIgnored returns true if the signal is ignored.
func (sh *SignalHandlers) IsIgnored(sig linux.Signal) bool {
	sh.mu.Lock()
	defer sh.mu.Unlock()
	sa, ok := sh.actions[sig]
	return ok && sa.Handler == arch.SignalActIgnore
}

// dequeueActionLocked returns the SignalAct that should be used to handle sig.
//
// Preconditions: sh.mu must be locked.
func (sh *SignalHandlers) dequeueAction(sig linux.Signal) arch.SignalAct {
	act := sh.actions[sig]
	if act.IsResetHandler() {
		delete(sh.actions, sig)
	}
	return act
}<|MERGE_RESOLUTION|>--- conflicted
+++ resolved
@@ -15,16 +15,9 @@
 package kernel
 
 import (
-<<<<<<< HEAD
-	"sync"
-
-	"gvisor.dev/gvisor/pkg/abi/linux"
-	"gvisor.dev/gvisor/pkg/sentry/arch"
-=======
 	"gvisor.dev/gvisor/pkg/abi/linux"
 	"gvisor.dev/gvisor/pkg/sentry/arch"
 	"gvisor.dev/gvisor/pkg/sync"
->>>>>>> f9aa828b
 )
 
 // SignalHandlers holds information about signal actions.
