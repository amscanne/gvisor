--- conflicted
+++ resolved
@@ -15,14 +15,8 @@
 package kernel
 
 import (
-<<<<<<< HEAD
-	"sync"
-
-	"gvisor.dev/gvisor/pkg/sentry/kernel/auth"
-=======
 	"gvisor.dev/gvisor/pkg/sentry/kernel/auth"
 	"gvisor.dev/gvisor/pkg/sync"
->>>>>>> f9aa828b
 )
 
 // UTSNamespace represents a UTS namespace, a holder of two system identifiers:
