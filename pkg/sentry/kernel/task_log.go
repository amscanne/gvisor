// Copyright 2018 The gVisor Authors.
//
// Licensed under the Apache License, Version 2.0 (the "License");
// you may not use this file except in compliance with the License.
// You may obtain a copy of the License at
//
//     http://www.apache.org/licenses/LICENSE-2.0
//
// Unless required by applicable law or agreed to in writing, software
// distributed under the License is distributed on an "AS IS" BASIS,
// WITHOUT WARRANTIES OR CONDITIONS OF ANY KIND, either express or implied.
// See the License for the specific language governing permissions and
// limitations under the License.

package kernel

import (
	"fmt"
	"runtime/trace"
	"sort"

	"gvisor.dev/gvisor/pkg/log"
<<<<<<< HEAD
	"gvisor.dev/gvisor/pkg/sentry/usermem"
=======
	"gvisor.dev/gvisor/pkg/usermem"
>>>>>>> f9aa828b
)

const (
	// maxStackDebugBytes is the maximum number of user stack bytes that may be
	// printed by debugDumpStack.
	maxStackDebugBytes = 1024
)

// Infof logs an formatted info message by calling log.Infof.
func (t *Task) Infof(fmt string, v ...interface{}) {
	if log.IsLogging(log.Info) {
		log.InfofAtDepth(1, t.logPrefix.Load().(string)+fmt, v...)
	}
}

// Warningf logs a warning string by calling log.Warningf.
func (t *Task) Warningf(fmt string, v ...interface{}) {
	if log.IsLogging(log.Warning) {
		log.WarningfAtDepth(1, t.logPrefix.Load().(string)+fmt, v...)
	}
}

// Debugf creates a debug string that includes the task ID.
func (t *Task) Debugf(fmt string, v ...interface{}) {
	if log.IsLogging(log.Debug) {
		log.DebugfAtDepth(1, t.logPrefix.Load().(string)+fmt, v...)
	}
}

// IsLogging returns true iff this level is being logged.
func (t *Task) IsLogging(level log.Level) bool {
	return log.IsLogging(level)
}

// DebugDumpState logs task state at log level debug.
//
// Preconditions: The caller must be running on the task goroutine.
func (t *Task) DebugDumpState() {
	t.debugDumpRegisters()
	t.debugDumpStack()
	if mm := t.MemoryManager(); mm != nil {
		t.Debugf("Mappings:\n%s", mm)
	}
	t.Debugf("FDTable:\n%s", t.fdTable)
}

// debugDumpRegisters logs register state at log level debug.
//
// Preconditions: The caller must be running on the task goroutine.
func (t *Task) debugDumpRegisters() {
	if !t.IsLogging(log.Debug) {
		return
	}
	regmap, err := t.Arch().RegisterMap()
	if err != nil {
		t.Debugf("Registers: %v", err)
	} else {
		t.Debugf("Registers:")
		var regs []string
		for reg := range regmap {
			regs = append(regs, reg)
		}
		sort.Strings(regs)
		for _, reg := range regs {
			t.Debugf("%-8s = %016x", reg, regmap[reg])
		}
	}
}

// debugDumpStack logs user stack contents at log level debug.
//
// Preconditions: The caller must be running on the task goroutine.
func (t *Task) debugDumpStack() {
	if !t.IsLogging(log.Debug) {
		return
	}
	m := t.MemoryManager()
	if m == nil {
		t.Debugf("Memory manager for task is gone, skipping application stack dump.")
		return
	}
	t.Debugf("Stack:")
	start := usermem.Addr(t.Arch().Stack())
	// Round addr down to a 16-byte boundary.
	start &= ^usermem.Addr(15)
	// Print 16 bytes per line, one byte at a time.
	for offset := uint64(0); offset < maxStackDebugBytes; offset += 16 {
		addr, ok := start.AddLength(offset)
		if !ok {
			break
		}
		var data [16]byte
		n, err := m.CopyIn(t, addr, data[:], usermem.IOOpts{
			IgnorePermissions: true,
		})
		// Print as much of the line as we can, even if an error was
		// encountered.
		if n > 0 {
			t.Debugf("%x: % x", addr, data[:n])
		}
		if err != nil {
			t.Debugf("Error reading stack at address %x: %v", addr+usermem.Addr(n), err)
			break
		}
	}
}

// trace definitions.
//
// Note that all region names are prefixed by ':' in order to ensure that they
// are lexically ordered before all system calls, which use the naked system
// call name (e.g. "read") for maximum clarity.
const (
	traceCategory = "task"
	runRegion     = ":run"
	blockRegion   = ":block"
	cpuidRegion   = ":cpuid"
	faultRegion   = ":fault"
)

// updateInfoLocked updates the task's cached log prefix and tracing
// information to reflect its current thread ID.
//
// Preconditions: The task's owning TaskSet.mu must be locked.
func (t *Task) updateInfoLocked() {
	// Use the task's TID in the root PID namespace for logging.
	tid := t.tg.pidns.owner.Root.tids[t]
	t.logPrefix.Store(fmt.Sprintf("[% 4d] ", tid))
	t.rebuildTraceContext(tid)
}

// rebuildTraceContext rebuilds the trace context.
//
// Precondition: the passed tid must be the tid in the root namespace.
func (t *Task) rebuildTraceContext(tid ThreadID) {
	// Re-initialize the trace context.
	if t.traceTask != nil {
		t.traceTask.End()
	}

	// Note that we define the "task type" to be the dynamic TID. This does
	// not align perfectly with the documentation for "tasks" in the
	// tracing package. Tasks may be assumed to be bounded by analysis
	// tools. However, if we just use a generic "task" type here, then the
	// "user-defined tasks" page on the tracing dashboard becomes nearly
	// unusable, as it loads all traces from all tasks.
	//
	// We can assume that the number of tasks in the system is not
	// arbitrarily large (in general it won't be, especially for cases
	// where we're collecting a brief profile), so using the TID is a
	// reasonable compromise in this case.
	t.traceContext, t.traceTask = trace.NewTask(t, fmt.Sprintf("tid:%d", tid))
}

// traceCloneEvent is called when a new task is spawned.
//
// ntid must be the new task's ThreadID in the root namespace.
func (t *Task) traceCloneEvent(ntid ThreadID) {
	if !trace.IsEnabled() {
		return
	}
	trace.Logf(t.traceContext, traceCategory, "spawn: %d", ntid)
}

// traceExitEvent is called when a task exits.
func (t *Task) traceExitEvent() {
	if !trace.IsEnabled() {
		return
	}
	trace.Logf(t.traceContext, traceCategory, "exit status: 0x%x", t.exitStatus.Status())
}

// traceExecEvent is called when a task calls exec.
func (t *Task) traceExecEvent(tc *TaskContext) {
	if !trace.IsEnabled() {
		return
	}
	file := tc.MemoryManager.Executable()
	if file == nil {
		trace.Logf(t.traceContext, traceCategory, "exec: << unknown >>")
		return
	}
	defer file.DecRef()
	trace.Logf(t.traceContext, traceCategory, "exec: %s", file.PathnameWithDeleted(t))
}<|MERGE_RESOLUTION|>--- conflicted
+++ resolved
@@ -20,11 +20,7 @@
 	"sort"
 
 	"gvisor.dev/gvisor/pkg/log"
-<<<<<<< HEAD
-	"gvisor.dev/gvisor/pkg/sentry/usermem"
-=======
 	"gvisor.dev/gvisor/pkg/usermem"
->>>>>>> f9aa828b
 )
 
 const (
