--- conflicted
+++ resolved
@@ -22,10 +22,7 @@
 
 	"gvisor.dev/gvisor/pkg/bits"
 	"gvisor.dev/gvisor/pkg/memutil"
-<<<<<<< HEAD
-=======
 	"gvisor.dev/gvisor/pkg/sync"
->>>>>>> f9aa828b
 )
 
 // MemoryKind represents a type of memory used by the application.
