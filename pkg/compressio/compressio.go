--- conflicted
+++ resolved
@@ -54,10 +54,7 @@
 	"runtime"
 
 	"gvisor.dev/gvisor/pkg/binary"
-<<<<<<< HEAD
-=======
 	"gvisor.dev/gvisor/pkg/sync"
->>>>>>> f9aa828b
 )
 
 var bufPool = sync.Pool{
