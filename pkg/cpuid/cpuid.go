--- conflicted
+++ resolved
@@ -27,28 +27,6 @@
 //   }
 package cpuid
 
-<<<<<<< HEAD
-import (
-	"bytes"
-	"fmt"
-	"io/ioutil"
-	"strconv"
-	"strings"
-
-	"gvisor.dev/gvisor/pkg/log"
-)
-
-// Common references for CPUID leaves and bits:
-//
-// Intel:
-//   * Intel SDM Volume 2, Chapter 3.2 "CPUID" (more up-to-date)
-//   * Intel Application Note 485 (more detailed)
-//
-// AMD:
-//   * AMD64 APM Volume 3, Appendix 3 "Obtaining Processor Information ..."
-
-=======
->>>>>>> f9aa828b
 // Feature is a unique identifier for a particular cpu feature. We just use an
 // int as a feature number on x86 and arm64.
 //
