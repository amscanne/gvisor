--- conflicted
+++ resolved
@@ -30,33 +30,14 @@
 
 	"github.com/cenkalti/backoff"
 	specs "github.com/opencontainers/runtime-spec/specs-go"
-<<<<<<< HEAD
-	"gvisor.dev/gvisor/pkg/log"
-	"gvisor.dev/gvisor/pkg/sentry/control"
-=======
 	"gvisor.dev/gvisor/pkg/abi/linux"
 	"gvisor.dev/gvisor/pkg/log"
 	"gvisor.dev/gvisor/pkg/sentry/control"
 	"gvisor.dev/gvisor/pkg/sentry/sighandling"
->>>>>>> f9aa828b
 	"gvisor.dev/gvisor/runsc/boot"
 	"gvisor.dev/gvisor/runsc/cgroup"
 	"gvisor.dev/gvisor/runsc/sandbox"
 	"gvisor.dev/gvisor/runsc/specutils"
-<<<<<<< HEAD
-)
-
-const (
-	// metadataFilename is the name of the metadata file relative to the
-	// container root directory that holds sandbox metadata.
-	metadataFilename = "meta.json"
-
-	// metadataLockFilename is the name of a lock file in the container
-	// root directory that is used to prevent concurrent modifications to
-	// the container state and metadata.
-	metadataLockFilename = "meta.lock"
-=======
->>>>>>> f9aa828b
 )
 
 // validateID validates the container id.
