--- conflicted
+++ resolved
@@ -19,10 +19,7 @@
 	"strconv"
 	"strings"
 
-<<<<<<< HEAD
-=======
 	"gvisor.dev/gvisor/pkg/refs"
->>>>>>> f9aa828b
 	"gvisor.dev/gvisor/pkg/sentry/watchdog"
 )
 
