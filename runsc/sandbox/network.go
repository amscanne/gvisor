--- conflicted
+++ resolved
@@ -27,24 +27,11 @@
 	"github.com/vishvananda/netlink"
 	"golang.org/x/sys/unix"
 	"gvisor.dev/gvisor/pkg/log"
-<<<<<<< HEAD
-	"gvisor.dev/gvisor/pkg/urpc"
-	"gvisor.dev/gvisor/runsc/boot"
-	"gvisor.dev/gvisor/runsc/specutils"
-)
-
-const (
-	// Annotations used to indicate whether the container corresponds to a
-	// pod or a container within a pod.
-	crioContainerTypeAnnotation       = "io.kubernetes.cri-o.ContainerType"
-	containerdContainerTypeAnnotation = "io.kubernetes.cri.container-type"
-=======
 	"gvisor.dev/gvisor/pkg/tcpip/header"
 	"gvisor.dev/gvisor/pkg/tcpip/stack"
 	"gvisor.dev/gvisor/pkg/urpc"
 	"gvisor.dev/gvisor/runsc/boot"
 	"gvisor.dev/gvisor/runsc/specutils"
->>>>>>> f9aa828b
 )
 
 // setupNetwork configures the network stack to mimic the local network
